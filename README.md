# ID5 Universal ID

The ID5 Universal ID is a shared, neutral identifier that publishers, advertisers, and ad tech platforms can use to recognise users even in environments where 3rd party cookies are not available. ID5 enables websites to create and distribute a shared 1st party identifier to the entire ecosystem. Ad tech platforms connect with ID5 to decrypt the Universal ID and improve their ability to recognise users. The ID5 Universal ID is designed to respect users' privacy choices and websites' preferences throughout the advertising value chain.

# ID5 API Overview

The ID5 API is designed to make accessing the ID5 Universal ID simple for publishers, advertisers, and their ad tech vendors. The lightweight source code handles retrieving users’ consent preferences, retrieving, caching, and storing the ID locally, and making it available to other code on the page. A flow diagram of how the ID5 API interacts with your CMP and other vendor tags can be [found below](#api-process-flow).

# Table of Contents

- [ID5 Universal ID](#id5-universal-id)
- [ID5 API Overview](#id5-api-overview)
- [Table of Contents](#table-of-contents)
- [Setup and Installation](#setup-and-installation)
  - [ID5 Partner Creation](#id5-partner-creation)
  - [Quick Start](#quick-start)
  - [Integration options](#integration-options)
    - [ID5 CDN](#id5-cdn)
    - [Pre-built and Minified for Download](#pre-built-and-minified-for-download)
    - [Embed into a larger bundle](#embed-into-a-larger-bundle)
      - [index.js](#indexjs)
      - [package.json](#packagejson)
      - [rollup.config.js](#rollupconfigjs)
      - [steps to create your own bundle](#steps-to-create-your-own-bundle)
  - [Building from Source](#building-from-source)
  - [Usage](#usage)
    - [Load the API javascript file](#load-the-api-javascript-file)
    - [Initialize the API](#initialize-the-api)
    - [Access the ID5 Universal ID](#access-the-id5-universal-id)
    - [Available Configuration Options](#available-configuration-options)
      - [consentData Object](#consentdata-object)
      - [Allowed Vendors Example](#allowed-vendors-example)
      - [PD Example](#pd-example)
      - [A/B Testing](#ab-testing)
      - [Segments](#segments)
    - [Available Methods and Variables](#available-methods-and-variables)
      - [EIDs Object Output](#eids-object-output)
    - [Examples](#examples)
      - [Enabling Debug Output](#enabling-debug-output)
    - [Test locally](#test-locally)
  - [Prebid.js](#prebidjs)
- [API Process Flow](#api-process-flow)
- [Benefits of Using the ID5 API](#benefits-of-using-the-id5-api)
- [The GDPR and Privacy](#the-gdpr-and-privacy)
  - [GDPR](#gdpr)
  - [Privacy Policy](#privacy-policy)

# Setup and Installation

## ID5 Partner Creation

The first step to work with the ID5 API and Universal ID is to apply for an ID5 Partner account. If you are not already integrated with ID5, simply go to [id5.io/universal-id](https://id5.io/universal-id) and register for an account.

## Quick Start

Install the ID5 API after your CMP (if applicable), but as high in the `<head>` as possible.

```html
<!-- CMP code goes here -->

<script src="https://cdn.id5-sync.com/api/1.0/id5-api.js"></script>
<script>
  (function() {
    // TODO: modify with your own partnerId
    // beware of scope of id5Status and myId5
    var myId5;
    var id5Status = ID5.init({partnerId: 173}).onAvailable(function(status) {;
      // ... do something ...
      myId5 = status.getUserId();
    });
  })();
</script>
```

## Integration options

### ID5 CDN

To use the ID5 CDN version of the API, you may source the library as follows:

```html
<script src="https://cdn.id5-sync.com/api/1.0/id5-api.js"></script>
```

Using our CDN has the advantage of patch updates being automatically deployed without any intervention your end.

### Pre-built and Minified for Download

You may also choose to download the latest release (and host on your own CDN) in a pre-built, minified version from Github:

* [https://github.com/id5io/id5-api.js/releases/download/v1.0.16/id5-api.js](https://github.com/id5io/id5-api.js/releases/download/v1.0.16/id5-api.js)

Alternatively, we also publish the minified bundle to NPM:
```json
  "dependencies": {
    "@id5io/id5-api.js": "^1.0.16"
  },
```
After running `npm install` you can find the bundle at
`node_modules/@id5io/id5-api.js/build/dist/id5-api.js`.

As a publisher or advertiser, the advantage to hosting the code in your website domain is that the API will have "1st party" privileges with the browser, improving the value of the Universal ID delivered.

### Embed into a larger bundle

You have the option to embed the library as is into a larger bundle by either:
- Concatenate the minified Javascript with some other javascript code into a larger file
- Import the ES6 module and use it directly in your code

If you choose to import the ES6 module you most probably need to
transpile the javascript depending on which browsers you want to support.

Additionally please note that the ID5 object doesn't get published
automatically to the `window` object when you import the ES6 module in your code.
You can just add `window.ID5 = ID5;` in the example below if you need so.

Here is an example of how integrating the ES6 module might look like:
#### index.js
```javascript
import ID5 from '@id5io/id5-api.js'

<<<<<<< HEAD
const id5Status = ID5.init({ partner: 173 });
id5Status.onAvailable((status) => {
    console.log(status.getUserId());
=======
const status = ID5.init({ partnerId: 173 });
status.onAvailable((id5Status) => {
    console.log(id5Status.getUserId());
>>>>>>> 786edef1
});
```
#### package.json
```json
{
  "name": "id5-api-dummy",
  "version": "0.0.1",
  "description": "Dummy project for showing how to use the id5-api.js module",
  "main": "index.js",
  "scripts": {
    "rollup": "rollup --config rollup.config.js"
  },
  "author": "",
  "license": "Apache-2.0",
  "dependencies": {
    "@id5io/id5-api.js": "^1.0.16"
  },
  "devDependencies": {
    "@babel/core": "^7.14.3",
    "@rollup/plugin-babel": "^5.3.0",
    "@rollup/plugin-json": "^4.1.0",
    "@rollup/plugin-node-resolve": "^13.0.0",
    "rollup": "^2.50.5"
  }
}
```

#### rollup.config.js
```javascript
import resolve from '@rollup/plugin-node-resolve';
import json from '@rollup/plugin-json';
import babel from '@rollup/plugin-babel';

export default {
  input: 'index.js',
  output: {
    file: 'bundle.js',
    format: 'iife',
  },
  plugins: [ resolve(), json(), babel({ babelHelpers: 'bundled' }) ]
};
```

#### steps to create your own bundle
```bash
$ npm install
```
```bash
$ npm run rollup
```
then the bundle is created into `bundle.js`.

Please note that this is a very minimal example. You may want,
for example, to use a different bundler like
[Webpack](https://webpack.js.org/) or [Browserify](https://browserify.org/).

## Building from Source

To build a production-ready version of the API from source yourself, follow these steps:

Clone the repository and install dependencies

```bash
$ git clone https://github.com/id5io/id5-api.js id5-api.js
$ cd id5-api
$ npm install
```

*Note*: You need to have the following software installed
- `NodeJS 14.17.x` or greater
- `gulp-cli 2.3.x` or greater; install using `npm install --global gulp-cli`
- `Google chrome 90` or greater

Build for production and/or development with gulp

```bash
$ gulp build
```

The resulting minified javascript file will be available in `build/dist/id5-api.js`
while the non minified version can be found in `build/dev/id5-api.js`

## Usage

There are three main parts to using the ID5 API:

1. Load the javascript file
1. Initialize the API with the partner ID you received from ID5, as well as any other configuration options you’d like to set
1. Access the ID5 Universal ID

### Load the API javascript file

The ID5 API script should be placed as high in the page as possible, but should be *after* your CMP is loaded & initialized (if applicable). By placing this script early in the page, all subsequent scripts on page (including Prebid.js, ad tags, attribution or segment pixels, etc.) can leverage the ID5 Universal ID. You should load the script *synchronously* to ensure that the API is loaded before attempting to call it.

```html
<script src="/path/to/js/id5-api.js"></script>
```

### Initialize the API

After loading the script, you must initialize the API with the `ID5.init()` method. You may pass configuration options directly into the init method. The result of the `init()` method is a variable that you will use to access the ID5 ID or perform other actions. This variable must be unique to the page (or scoped appropriately) in order not avoid collisions with other instances of the API on the same page.

```javascript
// TODO modify with your own partnerId
// beware to scope the id5Status variable or uniquely name it to avoid collisions
var id5Status = ID5.init({partnerId: 173});
```

### Access the ID5 Universal ID

Once the API has been loaded and initialized, the ID5 Universal ID can be accessed by any javascript on the page (provided your variable is scoped appropriately) including Prebid.js, your ad tags, or pixels and scripts from third party vendors, with the `getUserId()` method on your status variable.

```javascript
var id5Id = id5Status.getUserId();
```

The `getUserId()` method always answers (once the API is loaded) and will return immediately with a value. If there is no ID available yet, the `getUserId()` will return a value of `undefined`.

There are a few cases in which `getUserId()` may not be ready or have a value yet:

* There is no locally cached version of the ID and no response has been received yet from the ID5 servers (where the ID is generated)
* The CMP has not finished loading or gathering consent from the user, so no ID can be retrieved
* The user has not consented to allowing local storage

### Available Configuration Options

| Option Name | Scope | Type | Default Value | Description |
| --- | --- | --- | --- | --- |
| partnerId | Required | integer | | ID5 Partner ID, received after registration with ID5 |
| debugBypassConsent | Optional | boolean | `false` | Bypass consent API and Local Storage access; *for debugging purpose only* |
| allowLocalStorageWithoutConsentApi | Optional | boolean | `false` | Tell ID5 that consent has been given to read local storage |
| cmpApi | Optional | string | `iab` | API to use CMP. As of today, either `'iab'` or `'static'` |
| consentData | Optional, Required if `cmpApi` is `'static'` | object | | Consent data if `cmpApi` is `'static'`. Content is described below.
| partnerUserId | Optional | string | | User ID of the platform if they are deploying this API on behalf of a publisher/advertiser, to be used for user syncing with ID5 |
| pd | Optional | string | | Partner-supplied data used for linking ID5 IDs across domains. See [Passing Partner Data to ID5](https://support.id5.io/portal/en/kb/articles/passing-partner-data-to-id5) for details on generating the string |
| refreshInSeconds | Optional | integer | `7200`<br>(2 hours) | Refresh period of first-party local storage |
| abTesting | Optional | object | `{ enabled: false, controlGroupPct: 0 }` | Enables A/B testing of the ID5 ID. See [A/B Testing](#ab-testing) below for more details |
| provider | Optional | string | `pubmatic-identity-hub` | An identifier provided by ID5 to technology partners who manage API deployments on behalf of their clients. Reach out to [ID5](mailto:support@id5.io) if you have questions about this parameter |
| maxCascades | Optional | number | `8` | Defines the maximum number of cookie syncs that can occur when usersyncing for the user is required. A value of `-1` will disable cookie syncing altogether. Defaults to `8` if not specified |
| segments | Optional | array | | Used with platforms that don't support ingesting ID5 IDs in their client-side segment pixels. See below for details |

#### consentData Object
This object can contain one of the following properties:
- getConsentData - an object which is parsed as the return value of a call to the IAB TCFv1 API
- getTCData - an object which is parsed as the return value of a call to the IAB TCFv2 API
- getUSPData - an object which is parsed as the return value of a call to the IAB USPv1 API
- allowedVendors - an array of strings which represents ID5 partners which are consented for all GDPR purposes. The strings can be:
  - the [IAB GVL](https://iabeurope.eu/vendor-list-tcf-v2-0/) ID of the partner. Eg. "131" indicates consent for ID5 itself
  - the ID5 partner ID in the form "ID5-xxx" with xxx being the ID. Eg. "ID5-478"

Note that in case `cmpApi` is `'static'` and the `consentData` object is either undefined or empty, the request is treated as not restricted by any privacy law until the ID5 server determines that the request is subject to restrictions. In such a case, not having received any consent information, the request will be treated as non-consented.

#### Allowed Vendors Example
Here's an example of using Allowed Vendors to share that consent was received for ID5 (GVL ID `131`), a platform with GVL ID 3, and a brand with ID5 partner number 5:

```javascript
var id5Status = ID5.init({
  partnerId: 173, // modify with your own partnerId
  cmpApi: 'static',
  consentData: {
    allowedVendors: [ '131', '3', 'ID5-5' ]
  }
});
```

#### PD Example
Taking the example from [Passing Partner Data to ID5](https://support.id5.io/portal/en/kb/articles/passing-partner-data-to-id5), here's how your configuration could look when initializing the API:

```javascript
var id5Status = ID5.init({
  partnerId: 173, // modify with your own partnerId
  pd: "MT1iNTBjYTA4MjcxNzk1YThlN2U0MDEyODEzZjIzZDUwNTE5M2Q3NWMwZjJlMmJiOTliYWE2M2FhODIyZjY2ZWQzJjU9bSVDMyVCNmxsZXIlMjZmcmFuJUMzJUE3b2lz"
});
```

#### A/B Testing

You may want to test the value of the ID5 ID with their downstream partners. While there are various ways to do this, A/B testing is a standard approach. Instead of manually enabling or disabling the ID5 API based on their control group settings (which leads to fewer calls to ID5, reducing our ability to recognize the user), we have baked this in to the API itself.

To turn on A/B Testing, simply edit the configuration (see below) to enable it and set what percentage of users you would like to set for the control group. The control group is the set of users where an ID5 ID will not be exposed in `id5Status.getUserId()` - this method will return `0` for the control group. It's important to note that the control group is user based, and not request based. In other words, from one page view to another, a given user may will *always* be in or out of the control group.

The configuration object for `abTesting` contains two variables:

| Name | Type | Default | Description |
| --- | --- | --- | --- |
| enabled | boolean | `false` | Set this to `true` to turn on this feature |
| controlGroupPct | number | `0` | Must be a number between 0 and 1 (inclusive) and is used to determine the percentage of users that fall into the control group (and thus not exposing the ID5 ID). For example, a value of `0.20` will result in 20% of users without an ID5 ID and 80% with an ID. |

#### Segments

> **Note:** ID5 does not build segments or profile users. This feature enables brands or publishers to put users into segments they have already created in their platform of choice, when that platform does not support ingesting ID5 IDs in standard segment pixels yet.

The Segments feature facilitates (re)targeting use cases for brands and publishers until their platforms complete their integration with ID5. Only certain destination platforms are supported and there are backend configurations that need to be made on both ID5's and the destination platform's systems before this feature can be used. Please reach out to your ID5 representative for more information and to get started.

The `segments` array is a list of objects containing a `destination` and list of segment `ids` to add the user to.

| Option Name | Scope | Type | Description |
| --- | --- | --- | --- |
| destination | Required | string | The [IAB GVL](https://iabeurope.eu/vendor-list-tcf-v2-0/) ID of the destination platform where the segments should be uploaded to |
| ids | Required | array of strings | A list of segment ids/codes to add the user to in the destination platform |

```javascript
var id5Status = ID5.init({
  partnerId: 173, // modify with your own partnerId
  segments: [{
    destination: '999',
    ids: [ '12345', '67890' ]
  }]
});
```

### Available Methods and Variables

| Name | Type | Return Type | Description |
| --- | --- | --- | --- |
| ID5.init({}) | method | n/a | Takes a config object as the only parameter and initializes the API with these configuration options, returns an `Id5Status` object|
| ID5.refreshId(id5Status, boolean, config) | method | n/a | A method to refresh the ID without reloading the page. Must come _after_ the `init()` method is called. First parameter is the `id5Status` returned from `init()`, the second (optional) param is a boolean, set to `true` to force a fetch call to ID5, set to `false` to only call ID5 if necessary. The third (optional) parameter is a valid config object to add/change options prior to refreshing the ID. |
| ID5.loaded | variable | boolean | This variable will be set to `true` once the API is loaded and ready for use |
| id5Status.getUserId() | method | string | The ID5 Universal ID value. If not set yet, returns `undefined` |
| id5Status.getLinkType() | method | number | Indicates the type of connection ID5 has made with this ID across domains. Possible values are: `0` = ID5 has not linked this user across domains (i.e. `original_uid` == `universal_uid`); `1` = ID5 has made a probabilistic link to another UID; `2` = ID5 has made a deterministic link to another UID. If `userId` is not set yet, returns `undefined` |
| id5Status.isFromCache() | method | boolean | Indicates whether the `userId` value is from cache (when set to `true`) or from a server response (when set to `false`). If `userId` is not set yet, returns `undefined` |
| id5Status.exposeUserId() | method | boolean | Applicable when [A/B Testing](#ab-testing) is turned on; when this method returns `true`, the user is not in the control group and `id5Status.getUserId()` is populated with the ID5 ID; when `false`, the user is considered as part of the control group and `id5Status.getUserId()` will be `0`. This method can be used to inform your reporting systems that an ID was available or not, instead of relying on the value of `id5Status.getUserId()` directly. |
| id5Status.getUserIdAsEid() | method | object | Retrieve the ID5 ID as an object that can be directly added to an `eids` array in an OpenRTB bid request. See [below](#eids-object-output) for a example output |
| id5Status.onAvailable(fn, timeout) | method | id5Status | Set an event to be called when the ID5 ID is available. Will be called only once per `ID5.init()`. The first parameter is a function to call, which will receive as its only parameter the `id5Status` object. The second, optional, parameter, is a timeout in ms; if the `fn` has not been called when the timeout is hit, then it will force a call to `fn` even if the ID5 ID is not available yet. If not provided, then it will wait indefinitely until the ID5 ID is available to call `fn`. |
| id5Status.onUpdate(fn) | method | id5Status | Set an event listener to be called any time the ID5 ID is updated. For example, if the ID was found in cache, then the `onAvailable` event would immediately fire; but there may be a need to call the ID5 servers for an updated ID. When the call to ID5 returns, the `onUpdate` event will fire. If `refreshId` is called, when the ID is refreshed, the `onUpdate` event will also fire. The first and only parameter is a function to call, which will receive as its only parameter the `id5Status` object. |
| id5Status.onRefresh(fn, timeout) | method | id5Status | Set an event listener to be called any time the `refreshId` method has returned with an ID. The first parameter is a function to call, which will receive as its only parameter the `id5Status` object. The second, optional, parameter, is a timeout in ms; if the `fn` has not been called when the timeout is hit, then it will force a call to `fn` even if the `refreshId` has not returned with an ID. If not provided, then it will wait indefinitely until the ID5 ID is returned from `refreshId` to call `fn` |

#### EIDs Object Output
When passing the ID5 ID in a bid request, the common practice is to include it in the `user.ext.eids[]` array. To make it easy to retrieve the ID in a format that can be included in the `eids` array, the `id5Status.getUserIdAsEid()` method can be used. An example of the output of this object is below:

```javascript
{
  "source": "id5-sync.com",
  "uids": [
    {
      "id": "ID5-ABCDEFG12345",
      "ext": {
        "linkType": 2,
        "abTestingControlGroup": false
      }
    }
  ]
}
```

### Examples

Default configuration options

```html
<script src="/path/to/js/id5-api.js"></script>
<script>
  var id5Status = ID5.init({partnerId: 173}); // modify with your own partnerId

  var id5Id = id5Status.getUserId();
</script>
```

Setting some configuration options at initialization

```html
<script src="/path/to/js/id5-api.js"></script>
<script>
  var id5Status = ID5.init({
    partnerId: 173, // modify with your own partnerId
    refreshInSeconds: 3600,
  });

  var id5Id = id5Status.getUserId();
</script>
```

Setting an `onAvailable` event listener to retrieve the ID5 ID

```html
<script src="/path/to/js/id5-api.js"></script>
<script>
  var id5Callback = function (id5Status) {
    var id5Id = id5Status.getUserId();

    // do something with the ID5 ID
    if(id5Id) {
      fireMyPixel(`https://pixel.url.com?id5id=${id5Id}`);
    }
  };

  ID5.init({
    partnerId: 173 // modify with your own partnerId
  }).onAvailable(id5Callback, 200); // fire after 200ms even if no user id available
</script>
```

Setting an `onAvailable` and `onUpdate` event listeners to retrieve the ID5 ID using a call chain

```html
<script src="/path/to/js/id5-api.js"></script>
<script>
  var id5Callback = function (id5Status) {
    var id5Id = id5Status.getUserId();

    // do something with the ID5 ID
    fireMyPixel(`https://pixel.url.com?id5id=${id5Id}`);
  };

  ID5.init({ partnerId: 173 }).onAvailable(id5Callback).onUpdate(id5Callback);
</script>
```

#### Enabling Debug Output
To enable debug output in the browser console, set `ID5.debug` to true before any call, or add a `id5_debug=true` to the query string of the page url.
```javascript
ID5.debug = true;
var id5Status = ID5.init({ ... });
```

### Test locally

To lint the code

```bash
$ gulp lint
```

To run the unit tests

```bash
$ gulp test
```

To generate and view the code coverage reports

```bash
$ gulp test-coverage
$ gulp view-coverage
```

Build and run the project locally with

```
$ gulp serve
```

This runs `lint` and `test`, then starts a web server at `http://localhost:9999` serving from the project root. Navigate to your example implementation to test, and if your `id5-api.js` file is sourced from the `./build/dev` directory you will have sourcemaps available in your browser's developer tools.

As you make code changes, the bundles will be rebuilt and the page reloaded automatically.

## Prebid.js

The ID5 API can be used alongside the [User ID module in Prebid.js](http://prebid.org/dev-docs/modules/userId.html#id5-id), allowing publishers to centrally manage the Universal ID while still leveraging Prebid to push the Universal ID to its demand partners.

When deploying the ID5 API alongside Prebid on a webpage, ensure that the following order is maintained when including the code:

1. CMP
1. ID5 API
1. Prebid.js

Within the [Prebid.js configuration for the ID5 ID](http://prebid.org/dev-docs/modules/userId.html#id5-id-configuration), ensure the Prebid storage name (set in `storage.name`) is `id5id`, the storage type (set in `storage.type`) is `html5`, and the two codebases will work together seamlessly.

```javascript
pbjs.setConfig({
    usersync: {
        userIds: [{
            name: "id5Id",
            params: {
                partner: 173            // same value as in the API config
            },
            storage: {
                type: "html5",
                name: "id5id",
                expires: 90,
                refreshInSeconds: 2*3600
            }
        }]
    }
});
```

Note that both the User ID module and ID5 submodule must still be included in the Prebid build, even when using the ID5 API to manage the ID5 Universal ID. For more detailed instructions on how to use the ID5 Universal ID in Prebid, refer to [our documentation](https://console.id5.io/docs/public/prebid).

# API Process Flow
Below is an example flow diagram of how the ID5 API interacts with your CMP and other vendor tags.

![Universal ID Diagram](universal-id-flow.png)

1. Publisher first loads its CMP and captures the user’s consent preferences (where applicable). This is essential before any IDs or ads are requested or delivered
2. The ID5 API checks in cache for an ID5 ID and ensures it is still fresh. If necessary, a request to ID5 is made for a new/refreshed ID, which is then placed in cache to avoid unnecessary http requests on future page views.
3. The Vendor’s tag on the publisher’s page retrieves the ID5 ID via the API and passes it, along with any other information they normally send, to their servers for processing. Examples of Vendor Tags are Prebid.js (or other header bidding solutions), ad tags, attribution or segment pixels, etc.
4. The Vendor’s servers makes requests to other platforms, including the ID5 ID in addition to, or instead of, the normal user IDs they pass

# Benefits of Using the ID5 API

There are a number of reasons for publishers to use the ID5 API.

* Any platform with tags on the publisher’s page can access the ID5 ID directly without calling ID5’s servers, which reduces the number of HTTP requests required to retrieve the ID5 Universal ID for all platforms, ultimately decreasing page loading time
* The API centrally manages user consent, caching, and ID storage for any platform that needs access to the ID on the page
* Allows for 1st Party storage of the user ID, enabling user identification in browsers that block 3rd Party cookies (like Safari or Firefox) without the need for workarounds that could be blocked with a new release
* With the ID5 Universal ID being consistent and persistent, publishers will earn more revenue from their ad tech platforms through near 100% match rates and advertisers will be able to reach more of their audiences
* A shared ID eliminates the need for cookie syncing on publisher pages, decreasing page latency
* The API’s code is open-source and available for your review (and contribution) here on Github: [https://github.com/id5io/id5-api.js](https://github.com/id5io/id5-api.js) - this means we don’t have any sneaky code doing something you don’t know about

# The GDPR and Privacy

## GDPR

ID5 has built a privacy-by-design and GDPR-compliant universal ID service for publishers, advertisers, and ad tech vendors. The service leverages the IAB’s Transparency and Consent Framework (TCF) to capture user consent signals.

As an identity provider, ID5 acts as a controller of the Universal ID, and thus, we must receive consent to process requests. When we receive a request for the ID5 ID, we check that we have consent to store our user ID in a user's browser before proceeding; if we don’t have consent we inform the calling page (through our API) that consent was not received and we do not write a 3rd party cookie as part of the HTTP response.

## Privacy Policy

For our Platform Privacy Policy, please visit [https://id5.io/platform-privacy-policy](https://id5.io/platform-privacy-policy).<|MERGE_RESOLUTION|>--- conflicted
+++ resolved
@@ -119,15 +119,9 @@
 ```javascript
 import ID5 from '@id5io/id5-api.js'
 
-<<<<<<< HEAD
 const id5Status = ID5.init({ partner: 173 });
 id5Status.onAvailable((status) => {
     console.log(status.getUserId());
-=======
-const status = ID5.init({ partnerId: 173 });
-status.onAvailable((id5Status) => {
-    console.log(id5Status.getUserId());
->>>>>>> 786edef1
 });
 ```
 #### package.json
