--- conflicted
+++ resolved
@@ -14,13 +14,8 @@
   localStorage,
   DEFAULT_EXTENSIONS, MultiplexingStub
 } from './test_utils';
-<<<<<<< HEAD
 import {expect} from 'chai';
-import {EXTENSIONS, utils} from '@id5io/multiplexing';
-=======
-import {expect} from "chai";
 import {EXTENSIONS, Extensions, utils} from '@id5io/multiplexing';
->>>>>>> a0c485cd
 
 describe('Refresh ID Fetch Handling', function () {
   let ajaxStub;
