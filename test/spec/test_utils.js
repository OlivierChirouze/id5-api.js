import sinon from 'sinon';
<<<<<<< HEAD
import multiplexing, {LocalStorage, WindowStorage, ApiEventsDispatcher} from '@id5io/multiplexing';
import { NO_OP_LOGGER } from '@id5io/multiplexing';
=======
import multiplexing, {LocalStorage, StorageConfig, WindowStorage} from '@id5io/multiplexing';
>>>>>>> 1a6e0582

export const TEST_ID5_PARTNER_ID = 99;
export const ID5_FETCH_ENDPOINT = `https://id5-sync.com/gm/v3`;
export const ID5_CALL_ENDPOINT = `https://id5-sync.com/i/${TEST_ID5_PARTNER_ID}`;
export const ID5_SYNC_ENDPOINT = `https://id5-sync.com/s/${TEST_ID5_PARTNER_ID}`;

export const CALLBACK_TIMEOUT_MS = 30;

export const TEST_ID5ID_STORAGE_CONFIG = {
  name: 'id5id',
  expiresDays: 90
};
export const TEST_LAST_STORAGE_CONFIG = {
  name: 'id5id_last',
  expiresDays: 90
};
export const TEST_CONSENT_DATA_STORAGE_CONFIG = {
  name: 'id5id_cached_consent_data',
  expiresDays: 30
};

export const TEST_PRIVACY_STORAGE_CONFIG = {
  name: 'id5id_privacy',
  expiresDays: 30
}

export const TEST_PRIVACY_ALLOWED = JSON.stringify({
  'jurisdiction': 'other',
  'id5_consent': true
});
export const TEST_PRIVACY_DISALLOWED = JSON.stringify({
  'jurisdiction': 'gdpr',
  'id5_consent': false
});

export const TEST_RESPONSE_ID5ID = 'testresponseid5id';
export const TEST_RESPONSE_SIGNATURE = 'uvwxyz';
export const TEST_RESPONSE_LINK_TYPE = 1;

export const TEST_RESPONSE_ID5_CONSENT = {
  'universal_uid': TEST_RESPONSE_ID5ID,
  'cascade_needed': false,
  'signature': TEST_RESPONSE_SIGNATURE,
  'ext': {
    'linkType': TEST_RESPONSE_LINK_TYPE
  },
  cache_control: {
    max_age_sec: 7200
  },
  'privacy': JSON.parse(TEST_PRIVACY_ALLOWED)
};
export const STORED_JSON = encodeURIComponent(JSON.stringify(TEST_RESPONSE_ID5_CONSENT));

export const TEST_RESPONSE_CASCADE = {
  'universal_uid': TEST_RESPONSE_ID5ID,
  'cascade_needed': true,
  'signature': TEST_RESPONSE_SIGNATURE,
  'ext': {
    'linkType': TEST_RESPONSE_LINK_TYPE
  },
  'privacy': JSON.parse(TEST_PRIVACY_ALLOWED)
};

export const DEFAULT_EXTENSIONS = {
  lb: 'lbValue',
  lbCDN: '%%LB_CDN%%'
}

export function prepareMultiplexingResponse(genericResponse, requestString) {
  const request = JSON.parse(requestString);
  const responses = {};
  request.requests.forEach(rq => responses[rq.requestId] = {});
  return JSON.stringify({generic: genericResponse, responses: responses});
}

export function defaultInit(partnerId = TEST_ID5_PARTNER_ID) {
  return {
    partnerId,
    disableUaHints: true,
    multiplexing: {_disabled: true}
  }
}

export function defaultInitBypassConsent(partnerId = TEST_ID5_PARTNER_ID) {
  return {
    ...defaultInit(partnerId),
    debugBypassConsent: true
  }
}

export function setupGppV11Stub(){
  window.__gpp = function (command) {
    if(command==='ping'){
      return {
        gppVersion        : '1.1',
        cmpStatus         : 'stub',
        signalStatus    : 'ready',
        applicableSections: [-1, 0],
        gppString         : 'GPP_STRING'
      };
    }
  }
}
export function clearGppStub(){
  window.__gpp = undefined;
}


export const localStorage = new LocalStorage(new WindowStorage(window));

export function resetAllInLocalStorage() {
  localStorage.removeExpiredObjectWithPrefix(StorageConfig.DEFAULT.ID5_V2.name, true)
  localStorage.removeItemWithExpiration(TEST_ID5ID_STORAGE_CONFIG);
  localStorage.removeItemWithExpiration(TEST_LAST_STORAGE_CONFIG);
  localStorage.removeItemWithExpiration(TEST_PRIVACY_STORAGE_CONFIG);
  localStorage.removeItemWithExpiration(TEST_CONSENT_DATA_STORAGE_CONFIG);
}

export function setStoredResponse(cacheId, response, timestamp=Date.now(), nb=0) {
  localStorage.setObjectWithExpiration(StorageConfig.DEFAULT.ID5_V2.withNameSuffixed(cacheId),
    {
      response: response,
      responseTimestamp: timestamp,
      nb: nb
    });
}

export function getStoredResponse(cacheId) {
  return localStorage.getObjectWithExpiration(StorageConfig.DEFAULT.ID5_V2.withNameSuffixed(cacheId))
}

export function setExpiredStoredResponse(cacheId) {
  const expiredConfig = StorageConfig.DEFAULT.ID5_V2.withNameSuffixed(cacheId);
  expiredConfig.expiresDays = -5;
  localStorage.setObjectWithExpiration(expiredConfig,
    {
      response: TEST_RESPONSE_ID5_CONSENT,
      responseTimestamp: Date.now(),
      nb: 1
    });
}

/**
 * Performs a sequence of timeouts expressed with parameter "steps" using
 * the specified clock
 * @param {object} clock
 * @param  {...object} steps objects made of {timeout: a numeric value, fn: a function to execute}
 */
export function execSequence(clock, ...steps) {
  const rootFn = steps.reduceRight((acc, val, index) => {
    return () => {
      setTimeout(() => {
        const storedIndex = index;
        try {
          val.fn();
        } catch (origErr) {
          throw new Error(`[Sequence step ${storedIndex}] ${origErr.message}`);
        }
        acc();
      }, val.timeout);
      clock.tick(val.timeout);
    };
  }, () => {
  });
  rootFn();
}

export class MultiplexingStub {

  constructor() {
    this.realCreate = multiplexing.createInstance;
    this.stubCreate = sinon.stub(multiplexing, multiplexing.createInstance.name)
  }

  returnsInstance(instance) {
    this.stubCreate.returns(instance);
  }

  interceptInstance(interceptor) {
    const thisStub = this;
    this.stubCreate.callsFake((...args) => {
      return interceptor(thisStub.realCreate(...args));
    })
  }

  restore() {
    this.stubCreate.restore()
  }
}

export function sinonFetchResponder(responseProvider) {
  return (request) => {
    if (request.url === ID5_FETCH_ENDPOINT) {
      request.respond(200, { 'Content-Type': ' application/json' }, responseProvider(request));
    }
  }
}

export class MultiplexInstanceStub {
  _dispatcher;

  constructor() {
    this._dispatcher = new ApiEventsDispatcher(NO_OP_LOGGER);
    sinon.stub(this, 'register');
    sinon.stub(this, 'updateConsent');
    sinon.stub(this, 'refreshUid');
    sinon.stub(this, 'updateFetchIdData');
  }

  on(event, callback) {
    this._dispatcher.on(event, callback);
    return this;
  }

  emit(event, ...args) {
    this._dispatcher.emit(event, ...args);
    return this;
  }

  register() {}

  updateConsent() {}

  refreshUid() {}

  updateFetchIdData() {}
}<|MERGE_RESOLUTION|>--- conflicted
+++ resolved
@@ -1,10 +1,7 @@
 import sinon from 'sinon';
-<<<<<<< HEAD
-import multiplexing, {LocalStorage, WindowStorage, ApiEventsDispatcher} from '@id5io/multiplexing';
+import multiplexing, {LocalStorage, StorageConfig, WindowStorage, ApiEventsDispatcher, utils} from '@id5io/multiplexing';
 import { NO_OP_LOGGER } from '@id5io/multiplexing';
-=======
-import multiplexing, {LocalStorage, StorageConfig, WindowStorage} from '@id5io/multiplexing';
->>>>>>> 1a6e0582
+import { Config } from '../../lib/config';
 
 export const TEST_ID5_PARTNER_ID = 99;
 export const ID5_FETCH_ENDPOINT = `https://id5-sync.com/gm/v3`;
@@ -123,13 +120,25 @@
   localStorage.removeItemWithExpiration(TEST_CONSENT_DATA_STORAGE_CONFIG);
 }
 
-export function setStoredResponse(cacheId, response, timestamp=Date.now(), nb=0) {
+export function makeCacheId(options) {
+  const config = new Config(options, NO_OP_LOGGER);
+  const configOptions = config.getOptions();
+  const uniqueData = {
+    partnerId: configOptions.partnerId,
+    att: configOptions.att,
+    pd: configOptions.pd,
+    provider: configOptions.provider,
+    abTesting: configOptions.abTesting,
+    segments: JSON.stringify(configOptions.segments),
+    providedRefresh: config.getProvidedOptions().refreshInSeconds,
+  };
+  return utils.cyrb53Hash(JSON.stringify(uniqueData));
+}
+
+export function setStoredResponse(cacheId, response, responseTimestamp=Date.now(), nb=0) {
   localStorage.setObjectWithExpiration(StorageConfig.DEFAULT.ID5_V2.withNameSuffixed(cacheId),
-    {
-      response: response,
-      responseTimestamp: timestamp,
-      nb: nb
-    });
+    { response, responseTimestamp, nb }
+  );
 }
 
 export function getStoredResponse(cacheId) {
