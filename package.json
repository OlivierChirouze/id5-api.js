--- conflicted
+++ resolved
@@ -108,13 +108,8 @@
   "dependencies": {
     "@babel/runtime": "^7.22.3",
     "@id5io/diagnostics": "1.0.7",
-<<<<<<< HEAD
-    "@id5io/multiplexing": "1.0.17",
+    "@id5io/multiplexing": "1.0.18",
     "inspect-stream": "^0.1.0"
-=======
-    "@id5io/multiplexing": "1.0.18",
-    "@babel/runtime": "^7.22.3"
->>>>>>> 458e45c7
   },
   "workspaces": [
     "packages/diagnostics",
