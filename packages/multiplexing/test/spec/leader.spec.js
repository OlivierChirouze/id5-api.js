--- conflicted
+++ resolved
@@ -245,12 +245,8 @@
     follower3.getId.returns(follower3Id);
     follower3.getFetchIdData.returns(follower3FetchIdData);
     follower3.getWindow.returns(leaderWindow);
-<<<<<<< HEAD
+    follower3.getCacheId.returns('cacheId3');
     leader = new ActualLeader(leaderWindow, uidFetcher, leaderProperties, leaderStorage, consentManager, sinon.createStubInstance(Id5CommonMetrics), NO_OP_LOGGER);
-=======
-    follower3.getCacheId.returns('cacheId3');
-    leader = new ActualLeader(leaderWindow, uidFetcher, leaderProperties, leaderStorage, consentManager, sinon.createStubInstance(Id5CommonMetrics), NoopLogger);
->>>>>>> 94b55576
   });
 
   it('should getId on start and notify followers when uid ready', async () => {
