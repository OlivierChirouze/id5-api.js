import sinon from 'sinon';
import { RefreshedResponse, RefreshResult, UidFetcher } from '../../src/fetch.js';
import { Extensions } from '../../src/extensions.js';
import { API_TYPE, ConsentData, ConsentManager, GppConsentData, GRANT_TYPE, LocalStorageGrant, NoConsentError } from '../../src/consent.js';
import { NoopLogger } from '../../src/logger.js';
import { WindowStorage } from '../../src/localStorage.js';
import { Id5CommonMetrics } from '@id5io/diagnostics';
import { Store, StoredDataState } from '../../src/store.js';

const LOCAL_STORAGE_GRANT_ALLOWED_BY_API = new LocalStorageGrant(true, GRANT_TYPE.CONSENT_API, API_TYPE.TCF_V2);
const CONSENT_DATA_GDPR_ALLOWED = Object.assign(new ConsentData(), {
  consentString: 'CONSENT_STRING',
  localStoragePurposeConsent: true,
  gdprApplies: true,
  api: API_TYPE.TCF_V2
});

const CONSENT_DATA_GDPR_NOT_ALLOWED = Object.assign(new ConsentData(), {
  consentString: 'CONSENT_STRING',
  localStoragePurposeConsent: false,
  gdprApplies: true,
  api: API_TYPE.TCF_V2
});

const DEFAULT_EXTENSIONS = {
  lb: 'lbValue',
  lbCDN: '%%LB_CDN%%'
};

const origin = 'api';
const originVersion = '1.0.36';

const PRIVACY_DATA_RETURNED = { jurisdiction: 'gdpr', id5_consent: true };

const _DEBUG = false;

const FETCH_RESPONSE_OBJ = {
  created_at: '2023-08-07T15:46:59.070010024Z',
  id5_consent: true,
  original_uid: 'testresponseid5id',
  universal_uid: 'testresponseid5id',
  signature: 'signature',
  link_type: 0,
  cascade_needed: false,
  privacy: PRIVACY_DATA_RETURNED,
  ext: {
    linkType: 0,
    pba: 'g+Q9GCIcuZuBMslwof4uDw=='
  }
};

const FETCH_RESPONSE_OBJ_NO_CONSENT = {
  created_at: '2023-08-07T15:46:59.070010024Z',
  id5_consent: false,
  original_uid: '0',
  universal_uid: '0',
  link_type: 0,
  cascade_needed: false,
  privacy: {
    jurisdiction: 'gdpr',
    id5_consent: false
  },
  ext: {
    linkType: 0,
    pba: 'g+Q9GCIcuZuBMslwof4uDw=='
  }
};

/**
 * @type {FetchIdRequestData}
 */
const DEFAULT_FETCH_DATA = {
  integrationId: 'default-integration',
  cacheId: 'default-cache-id',
  role: 'leader',
  requestCount: 1,
  origin: origin,
  originVersion: originVersion,
  partnerId: 1234,
  refererInfo: {
    ref: 'http://example.com/page.html',
    topmostLocation: 'http://example.com/page.html',
    reachedTop: true,
    numIframes: 2,
    stack: [
      'http://example.com/page.html',
      'http://example.com/iframe1.html',
      'http://example.com/iframe2.html'
    ],
    canonicalUrl: 'https://id5.io'
  },
  isUsingCdn: true,
  att: 0,
  uaHints: undefined,
  abTesting: undefined,
  pd: undefined,
  partnerUserId: undefined,
  provider: undefined,
  segments: undefined,
  invalidSegmentsCount: undefined,
  refreshInSeconds: 3600,
  providedRefreshInSeconds: undefined
};

describe('RefreshedResponse', function () {
  it('should return generic response', function () {
    // given
    const refreshedResponse = new RefreshedResponse({
      generic: FETCH_RESPONSE_OBJ
    });

    // when
    const generic = refreshedResponse.getGenericResponse();

    // then
    expect(generic).to.be.eql(FETCH_RESPONSE_OBJ);
  });

  it('should return merged response when present', function () {
    // given
    const refreshedResponse = new RefreshedResponse({
      generic: FETCH_RESPONSE_OBJ,
      responses: {
        '1': {
          cascade_needed: true,
          universal_uid: 'uid-1'
        },
        '2': {
          universal_uid: 'uid-2'
        },
        '3': {}
      }
    });

    // when
    const responseFor1 = refreshedResponse.getResponseFor('1');
    const responseFor2 = refreshedResponse.getResponseFor('2');
    const responseFor3 = refreshedResponse.getResponseFor('3');
    const responseFor4 = refreshedResponse.getResponseFor('4');

    // then
    expect(responseFor1).to.be.eql({
      ...FETCH_RESPONSE_OBJ,
      cascade_needed: true,
      universal_uid: 'uid-1'
    });
    expect(responseFor2).to.be.eql({
      ...FETCH_RESPONSE_OBJ,
      universal_uid: 'uid-2'
    });
    expect(responseFor3).to.be.eql(FETCH_RESPONSE_OBJ);
    expect(responseFor4).to.be.undefined;
  });
});

/**
 *
 * @param {FetchResponse} generic
 * @param {Array<FetchIdRequestData>} fetchData
 * @return {{responses: {}, generic}}
 */
function createResponse(generic, fetchData) {
  const expectedResponse = {
    generic: generic,
    responses: {}
  };
  fetchData.forEach(data => {
    expectedResponse.responses[data.integrationId] = {};
  });
  return expectedResponse;
}

function prepareJsonResponse(genericResponse, requestString) {
  const request = JSON.parse(requestString);
  const responses = {};
  request.requests.forEach(rq => responses[rq.requestId] = {});
  return JSON.stringify({ generic: genericResponse, responses: responses });
}

describe('UidFetcher', function () {
  /**
   * @type {UidFetcher}
   */
  let fetcher;
  /**
   * @type {ConsentManager}
   */
  let consentManager;
  /**
   * @type {Extensions}
   */
  let extensions;
  /**
   * @type {Store}
   */
  let store;
  /**
   * @type {Id5CommonMetrics}
   */
  let metrics;
  let server;
  let localStorageCheckStub;


  const CURRENT_TIME = Date.now();
  let dateTimeStub;
  beforeEach(function () {
    let log = _DEBUG ? console : NoopLogger;
    consentManager = sinon.createStubInstance(ConsentManager);
    store = sinon.createStubInstance(Store);
    extensions = sinon.createStubInstance(Extensions);
    metrics = new Id5CommonMetrics(origin, originVersion);
    fetcher = new UidFetcher(consentManager, store, metrics, log, extensions);
    consentManager.getConsentData.resolves(CONSENT_DATA_GDPR_ALLOWED);
    extensions.gather.resolves(DEFAULT_EXTENSIONS);
    localStorageCheckStub = sinon.stub(WindowStorage, 'checkIfAccessible').returns(true);
    dateTimeStub = sinon.stub(Date, 'now').returns(CURRENT_TIME);
  });

  afterEach(function () {
    localStorageCheckStub.restore();
    dateTimeStub.restore();
  });

  describe('when server response does grant consent', function () {

    beforeEach(function () {
      server = sinon.fakeServer.create();
      server.respondImmediately = true;
      server.respondWith(sinonFetchResponder(request =>
        prepareJsonResponse(FETCH_RESPONSE_OBJ, request.requestBody)
      ));
    });

    afterEach(function () {
      server.restore();
    });

    describe('when no state is saved in cache', function () {
      let storedDataState;

      beforeEach(function () {
        storedDataState = Object.assign(new StoredDataState(), {
          nb: {},
          refreshInSeconds: 7200
        });
        store.getStoredDataState.returns(storedDataState);
        consentManager.localStorageGrant.onCall(0).returns(new LocalStorageGrant(true, GRANT_TYPE.PROVISIONAL, API_TYPE.NONE));
        consentManager.localStorageGrant.returns(LOCAL_STORAGE_GRANT_ALLOWED_BY_API);
      });

      [
        ['default', {}, {}],
        ['with pd', { pd: 'PD_DATA' }, { pd: 'PD_DATA' }],
        ['with partnerUserId', { partnerUserId: '1234567' }, { puid: '1234567' }],
        ['with provider', { provider: 'some_provider' }, { provider: 'some_provider' }],
        ['with ua hints', { uaHints: buildTestUaHints() }, { ua_hints: buildTestUaHints() }],
        ['with abTesting', { abTesting: { enabled: true, controlGroupPct: 0.5 } }, {
          ab_testing: {
            enabled: true,
            control_group_pct: 0.5
          }
        }],
        ['with segments', {
          segments: [
            { destination: '22', ids: ['abc'] },
            { destination: '21', ids: ['abcd'] }
          ]
        }, {
            segments: [
              { destination: '22', ids: ['abc'] },
              { destination: '21', ids: ['abcd'] }
            ]
          }],
        ['with invalid segments', {
          segments: [
            { destination: '22', ids: ['abc'] }
          ],
          invalidSegmentsCount: 10
        }, {
            segments: [
              { destination: '22', ids: ['abc'] }
            ],
            _invalid_segments: 10
          }],
        ['with provided refreshInSeconds', { providedRefreshInSeconds: 1000 }, {
          provided_options: {
            refresh_in_seconds: 1000
          }
        }],
        ['with trace', { trace: true }, { _trace: true }]
      ].forEach(([description, data, expectedInRequest]) => {
        it(`should call multi-fetch and correctly use parameters to create the fetch request body (${description})`, async () => {
          // given
          /**
           * @type {FetchIdRequestData}
           */
          const fetchData = {
            ...DEFAULT_FETCH_DATA,
            integrationId: crypto.randomUUID(),
            ...data
          };
          const inputFetchData = [fetchData];
          const nbPage = 3;
          storedDataState.nb[fetchData.partnerId] = nbPage;

          // when
          const fetchIdResult = fetcher.getId(inputFetchData);

          // then
          return fetchIdResult.refreshResult.then(data => {
            expect(store.storeRequestData).to.have.been.calledWith(CONSENT_DATA_GDPR_ALLOWED, inputFetchData);

            expect(consentManager.setStoredPrivacy).to.have.been.calledWith(PRIVACY_DATA_RETURNED);

            expectHttpPOST(server.requests[0], `https://id5-sync.com/gm/v3`, {
              requests: [
                expectedRequestFor(fetchData, CONSENT_DATA_GDPR_ALLOWED, DEFAULT_EXTENSIONS, nbPage, storedDataState, expectedInRequest)
              ]
            });
            const expectedResponse = createResponse(FETCH_RESPONSE_OBJ, [fetchData]);

            expect(store.storeResponse).to.have.been.calledWith(inputFetchData, new RefreshedResponse(expectedResponse, CURRENT_TIME), false);
            expect(store.incNbs).to.have.not.been.called;

            expect(data.refreshedResponse.timestamp).is.not.null;
            expect(data.refreshedResponse.timestamp).is.not.undefined;
            expect(data.refreshedResponse.response).is.eql(expectedResponse);
          });
        });

        it(`should call fetch with multiple requests and correct parameters (${description})`, async () => {
          // given
          /**
           * @type {FetchIdRequestData}
           */
          const firstInstanceData = {
            ...DEFAULT_FETCH_DATA,
            integrationId: crypto.randomUUID(),
            cacheId: crypto.randomUUID(),
            role: 'leader'
          };
          /**
           * @type {FetchIdRequestData}
           */
          const secondInstanceData = {
            integrationId: crypto.randomUUID(),
            cacheId: crypto.randomUUID(),
            requestCount: 2,
            origin: 'other-origin',
            originVersion: '7.0.1',
            partnerId: 4321,
            refererInfo: {
              ref: 'http://example.com/iframe1.html',
              topmostLocation: 'http://example.com/page.html',
              reachedTop: false,
              numIframes: 2,
              stack: [
                'http://example.com/page.html',
                'http://example.com/iframe1.html',
                'http://example.com/iframe2.html'
              ],
              canonicalUrl: 'https://id5.io'
            },
            isUsingCdn: false,
            att: 10,
            refreshInSeconds: 3600,
            role: 'follower',
            ...data
          };
          const nbPage1 = 3;
          const nbPage2 = 4;
          storedDataState.nb[firstInstanceData.partnerId] = nbPage1;
          storedDataState.nb[secondInstanceData.partnerId] = nbPage2;

          // when
          const fetchIdResult = fetcher.getId([firstInstanceData, secondInstanceData]);

          // then
          return fetchIdResult.refreshResult.then(data => {
            const expectedResponse = createResponse(FETCH_RESPONSE_OBJ, [firstInstanceData, secondInstanceData]);

            expect(consentManager.setStoredPrivacy).to.have.been.calledWith(PRIVACY_DATA_RETURNED);

            expect(store.storeRequestData).to.have.been.calledWith(CONSENT_DATA_GDPR_ALLOWED, [firstInstanceData, secondInstanceData]);
            expect(store.storeResponse).to.have.been.calledWith([firstInstanceData, secondInstanceData], new RefreshedResponse(expectedResponse, CURRENT_TIME), false);

            expectHttpPOST(server.requests[0], `https://id5-sync.com/gm/v3`, {
              requests: [
                expectedRequestFor(firstInstanceData, CONSENT_DATA_GDPR_ALLOWED, DEFAULT_EXTENSIONS, nbPage1, storedDataState),
                expectedRequestFor(secondInstanceData, CONSENT_DATA_GDPR_ALLOWED, DEFAULT_EXTENSIONS, nbPage2, storedDataState, expectedInRequest)
              ]
            });

            expect(data.refreshedResponse.timestamp).is.not.null;
            expect(data.refreshedResponse.timestamp).is.not.undefined;
            expect(data.refreshedResponse.response).is.eql(expectedResponse);
          });
        });
      });

      [true, false, undefined].forEach(accessibilityResult => {
        it(`checks local storage accessibility result when (${accessibilityResult})`, function () {
          const nbPage = 3;
          storedDataState.nb[DEFAULT_FETCH_DATA.partnerId] = nbPage;
          localStorageCheckStub.reset();
          localStorageCheckStub.returns(accessibilityResult);

          // when
          const inputFetchData = [DEFAULT_FETCH_DATA];
          const fetchIdResult = fetcher.getId(inputFetchData);

          // then
          return fetchIdResult.refreshResult.then(() => {

            expectHttpPOST(server.requests[0], `https://id5-sync.com/gm/v3`, {
              requests: [
                expectedRequestFor(DEFAULT_FETCH_DATA, CONSENT_DATA_GDPR_ALLOWED, DEFAULT_EXTENSIONS, nbPage, storedDataState, {
                  localStorage: accessibilityResult === true ? 1 : 0
                })]
            });
          });
        });
      });

      it(`passes GPP consent information to server`, function () {
<<<<<<< HEAD
        const gppAllowed = new ConsentData(API_TYPE.GPP_V1_1)
        gppAllowed.gppData = new GppConsentData(API_TYPE.GPP_V1_1, true, [2, 6], "GPP_STRING")
=======
        const gppAllowed = new ConsentData(API_TYPE.GPP_V1_1);
        gppAllowed.gppData = new GppConsentData(API_TYPE.GPP_V1_1, true, [2, 6], 'GPP_STRING');
>>>>>>> 458e45c7

        // when
        consentManager.getConsentData.resolves(gppAllowed);
        const inputFetchData = [DEFAULT_FETCH_DATA];
        const fetchIdResult = fetcher.getId(inputFetchData);

        // then
<<<<<<< HEAD
        return fetchIdResult.refreshResult.then(() => {
          expect(server.requests[0].url).is.eq(`https://id5-sync.com/gm/v3`);
          let body = JSON.parse(server.requests[0].requestBody);
          expect(body.requests).to.have.lengthOf(1);
          expect(body.requests[0].gpp_string).is.eq("GPP_STRING");
          expect(body.requests[0].gpp_sid).is.eq("2,6");
=======
        return fetchIdResult.refreshResult.then(data => {
          expect(ajaxStub.firstCall.args[0]).is.eq(`https://id5-sync.com/gm/v3`);
          let requests = JSON.parse(ajaxStub.firstCall.args[2]).requests;
          expect(requests).to.have.lengthOf(1);
          expect(requests[0].gpp_string).is.eq('GPP_STRING');
          expect(requests[0].gpp_sid).is.eq('2,6');
>>>>>>> 458e45c7
        });
      });

    });

    describe('when previous response is in cache', function () {
      beforeEach(function () {
        consentManager.localStorageGrant.onCall(0).returns(new LocalStorageGrant(true, GRANT_TYPE.JURISDICTION, API_TYPE.NONE));
        consentManager.localStorageGrant.returns(LOCAL_STORAGE_GRANT_ALLOWED_BY_API);
      });

      it(`should provide from cache and don't refresh when all freshness conditions are met`, function () {
        // given
        const stateStub = sinon.createStubInstance(StoredDataState);

        stateStub.storedResponse = FETCH_RESPONSE_OBJ;
        stateStub.storedDateTime = 1234;
        stateStub.consentHasChanged = false;
        stateStub.pdHasChanged = false;
        stateStub.isStoredIdStale.returns(false);
        stateStub.refreshInSecondsHasElapsed.returns(false);
        stateStub.isResponseComplete.returns(true);
        stateStub.isResponsePresent.returns(true);
        stateStub.segmentsHaveChanged = false;
        stateStub.hasValidUid.returns(true);
        stateStub.consentHasChanged = false;
        stateStub.nb = {};

        store.getStoredDataState.returns(stateStub);

        // when
        const fetchIdResult = fetcher.getId([DEFAULT_FETCH_DATA]);

        // then
        const fromCacheData = fetchIdResult.cachedResponse;
        expect(extensions.gather).to.have.not.been.called;
        expect(server.requests).to.have.lengthOf(0);

        expect(fromCacheData.timestamp).is.eq(stateStub.storedDateTime);
        expect(fromCacheData.response).is.eql(stateStub.storedResponse);

        return fetchIdResult.refreshResult.then(result => {
          expect(store.incNbs).to.have.been.calledWith([DEFAULT_FETCH_DATA], stateStub);
          expect(store.storeRequestData).to.have.been.calledWith(CONSENT_DATA_GDPR_ALLOWED, [DEFAULT_FETCH_DATA]);

          expect(consentManager.setStoredPrivacy).to.have.not.been.called;
          expect(result).to.be.eql(new RefreshResult(CONSENT_DATA_GDPR_ALLOWED));
        });
      });

      [
        { desc: 'refresh required', responseComplete: true, refreshRequired: true, consentHasChanged: false },
        { desc: 'consent changed', responseComplete: true, refreshRequired: false, consentHasChanged: true },
        { desc: 'response incomplete', responseComplete: false, refreshRequired: false, consentHasChanged: false }
      ].forEach(testCase => {
        it(`should provide from cache and then trigger a refresh when ${testCase.desc}`, function () {
          // given
          const stateStub = sinon.createStubInstance(StoredDataState);

          stateStub.storedResponse = FETCH_RESPONSE_OBJ;
          stateStub.storedDateTime = 1234;
          stateStub.consentHasChanged = testCase.consentHasChanged;
          stateStub.pdHasChanged = false;
          stateStub.isStoredIdStale.returns(false);
          stateStub.refreshInSecondsHasElapsed.returns(testCase.refreshRequired);
          stateStub.isResponseComplete.returns(testCase.responseComplete);
          stateStub.isResponsePresent.returns(true);
          stateStub.segmentsHaveChanged = false;
          stateStub.hasValidUid.returns(true);
          stateStub.nb = {};

          store.getStoredDataState.returns(stateStub);
          consentManager.getConsentData.reset();
          let resolveConsent;
          consentManager.getConsentData.returns(new Promise((resolve) => {
            resolveConsent = resolve;
          }));

          // when
          const fetchIdResult = fetcher.getId([DEFAULT_FETCH_DATA]);

          // then
          const fromCacheData = fetchIdResult.cachedResponse;
          expect(extensions.gather).to.not.have.been.called;
          expect(server.requests).to.have.lengthOf(0);

          expect(fromCacheData.timestamp).is.eq(stateStub.storedDateTime);
          expect(fromCacheData.response).is.eql(stateStub.storedResponse);

          expect(store.incNbs).to.have.been.calledWith([DEFAULT_FETCH_DATA], stateStub);

          resolveConsent(CONSENT_DATA_GDPR_ALLOWED);
          return fetchIdResult.refreshResult.then(refreshedData => {
            expect(extensions.gather).to.have.been.called;
            expect(server.requests).to.have.lengthOf(1);

            expect(refreshedData.refreshedResponse).to.not.be.undefined;
            expect(refreshedData.refreshedResponse.timestamp).to.not.be.undefined;
            expect(refreshedData.refreshedResponse.timestamp).is.not.eq(stateStub.storedDateTime);
            const expectedResponse = createResponse(FETCH_RESPONSE_OBJ, [DEFAULT_FETCH_DATA]);
            expect(refreshedData.refreshedResponse.response).is.eql(expectedResponse);

            expect(store.storeRequestData).to.have.been.calledWith(CONSENT_DATA_GDPR_ALLOWED, [DEFAULT_FETCH_DATA]);
            expect(store.storeResponse).to.have.been.calledWith([DEFAULT_FETCH_DATA], new RefreshedResponse(expectedResponse, CURRENT_TIME), true);
            expect(consentManager.setStoredPrivacy).to.have.been.calledWith(PRIVACY_DATA_RETURNED);
          });
        });
      });

      [
        { desc: 'pd changed', hasValidUid: true, pdHasChanged: true, segmentsHaveChanged: false, isStale: false },
        { desc: 'segments changed', hasValidUid: true, pdHasChanged: false, segmentsHaveChanged: true, isStale: false },
        { desc: 'is stale', hasValidUid: true, pdHasChanged: false, segmentsHaveChanged: false, isStale: true },
        { desc: 'has invalid uid', hasValidUid: false, pdHasChanged: false, segmentsHaveChanged: false, isStale: false }
      ].forEach(testCase => {
        it(`should not provide from cache but rather make a request when (${testCase.desc})`, function () {
          // given
          const stateStub = sinon.createStubInstance(StoredDataState);

          stateStub.storedResponse = FETCH_RESPONSE_OBJ;
          stateStub.storedDateTime = 1234;
          stateStub.consentHasChanged = false;
          stateStub.pdHasChanged = testCase.pdHasChanged;
          stateStub.isStoredIdStale.returns(testCase.isStale);
          stateStub.refreshInSecondsHasElapsed.returns(false);
          stateStub.isResponseComplete.returns(true);
          stateStub.isResponsePresent.returns(true);
          stateStub.segmentsHaveChanged = testCase.segmentsHaveChanged;
          stateStub.hasValidUid.returns(testCase.hasValidUid);
          stateStub.nb = {};

          store.getStoredDataState.returns(stateStub);

          // when
          const fetchIdResult = fetcher.getId([DEFAULT_FETCH_DATA]);

          // then
          expect(fetchIdResult.cachedResponse).to.be.undefined;
          return fetchIdResult.refreshResult.then(data => {
            expect(extensions.gather).to.have.been.called;
            expect(server.requests).to.have.lengthOf(1);

            expect(data.refreshedResponse).to.not.be.undefined;
            expect(data.refreshedResponse.timestamp).is.not.undefined;
            expect(data.refreshedResponse.timestamp).is.not.eq(stateStub.storedDateTime);
            const expectedResponse = createResponse(FETCH_RESPONSE_OBJ, [DEFAULT_FETCH_DATA]);
            expect(data.refreshedResponse.response).is.eql(expectedResponse);

            expect(store.storeRequestData).to.have.been.calledWith(CONSENT_DATA_GDPR_ALLOWED, [DEFAULT_FETCH_DATA]);
            expect(store.storeResponse).to.have.been.calledWith([DEFAULT_FETCH_DATA], new RefreshedResponse(expectedResponse, CURRENT_TIME), false);
            expect(store.incNbs).to.have.not.been.called;

            expect(consentManager.setStoredPrivacy).to.have.been.calledWith(PRIVACY_DATA_RETURNED);
          });
        });
      });

      it(`should not provide from cache when local storage access not granted`, function () {
        // given
        const stateStub = sinon.createStubInstance(StoredDataState);

        stateStub.storedResponse = FETCH_RESPONSE_OBJ;
        stateStub.storedDateTime = 1234;
        stateStub.consentHasChanged = false;
        stateStub.pdHasChanged = false;
        stateStub.isStoredIdStale.returns(false);
        stateStub.refreshInSecondsHasElapsed.returns(false);
        stateStub.isResponseComplete.returns(true);
        stateStub.isResponsePresent.returns(true);
        stateStub.segmentsHaveChanged = false;
        stateStub.hasValidUid.returns(true);
        stateStub.nb = {};

        store.getStoredDataState.returns(stateStub);

        consentManager.localStorageGrant.reset();
        consentManager.localStorageGrant.onCall(0).returns(new LocalStorageGrant(false, GRANT_TYPE.CONSENT_API, API_TYPE.TCF_V2));
        consentManager.localStorageGrant.onCall(1).returns(LOCAL_STORAGE_GRANT_ALLOWED_BY_API);
        consentManager.localStorageGrant.onCall(2).returns(LOCAL_STORAGE_GRANT_ALLOWED_BY_API);

        // when
        const fetchIdResult = fetcher.getId([DEFAULT_FETCH_DATA]);

        // then
        expect(fetchIdResult.cachedResponse).to.be.undefined;
        return fetchIdResult.refreshResult.then(data => {
          expect(extensions.gather).to.have.been.called;
          expect(server.requests).to.have.lengthOf(1);

          expect(data.refreshedResponse).to.not.be.undefined;
          expect(data.refreshedResponse.timestamp).is.not.undefined;
          expect(data.refreshedResponse.timestamp).is.not.eq(stateStub.storedDateTime);
          const expectedResponse = createResponse(FETCH_RESPONSE_OBJ, [DEFAULT_FETCH_DATA]);
          expect(data.refreshedResponse.response).is.eql(expectedResponse);

          expect(store.storeRequestData).to.have.been.calledWith(CONSENT_DATA_GDPR_ALLOWED, [DEFAULT_FETCH_DATA]);
          expect(store.storeResponse).to.have.been.calledWith([DEFAULT_FETCH_DATA], new RefreshedResponse(expectedResponse, CURRENT_TIME), false);
          expect(store.incNbs).to.have.not.been.called;

          expect(consentManager.setStoredPrivacy).to.have.been.calledWith(PRIVACY_DATA_RETURNED);
        });
      });
    });
  });

  describe('when server response does not grant consent', function () {
    beforeEach(function () {
      server = sinon.fakeServer.create();
      server.respondImmediately = true;
      server.respondWith(sinonFetchResponder(request =>
        prepareJsonResponse(FETCH_RESPONSE_OBJ_NO_CONSENT, request.requestBody)
      ));
    });

    afterEach(function () {
      server.restore();
    });

    describe('when no state is saved in cache', function () {
      let storedDataState;

      beforeEach(function () {
        storedDataState = Object.assign(new StoredDataState(), {
          nb: {},
          refreshInSeconds: 7200
        });
        store.getStoredDataState.returns(storedDataState);
        consentManager.localStorageGrant.reset();
        consentManager.localStorageGrant.onCall(0).returns(new LocalStorageGrant(true, GRANT_TYPE.PROVISIONAL, API_TYPE.NONE));
        consentManager.localStorageGrant.onCall(1).returns(new LocalStorageGrant(true, GRANT_TYPE.CONSENT_API, API_TYPE.TCF_V2));
        consentManager.localStorageGrant.onCall(2).returns(new LocalStorageGrant(false, GRANT_TYPE.ID5_CONSENT, API_TYPE.TCF_V2));
      });

      it('should not store response in storage but rather clear it but still stores the privacy object', function () {
        const fetchData = [{
          ...DEFAULT_FETCH_DATA,
          integrationId: crypto.randomUUID()
        }];

        // when
        const fetchIdResult = fetcher.getId(fetchData);

        // then
        expect(fetchIdResult.cachedResponse).to.be.undefined;
        return fetchIdResult.refreshResult.then(data => {
          expect(extensions.gather).to.have.been.called;
          expect(server.requests).to.have.lengthOf(1);
          expect(data.refreshedResponse.response).to.be.eql(createResponse(FETCH_RESPONSE_OBJ_NO_CONSENT, fetchData));
          expect(consentManager.setStoredPrivacy).to.have.been.calledWith({
            jurisdiction: 'gdpr',
            id5_consent: false
          });
          expect(store.storeResponse).to.not.have.been.called;
          expect(store.clearAll).to.have.been.called;
        });
      });
    });

    describe('when explicit denial of consent is saved in cache', function () {
      let storedDataState;

      beforeEach(function () {
        storedDataState = Object.assign(new StoredDataState(), {
          nb: {},
          refreshInSeconds: 7200
        });
        store.getStoredDataState.returns(storedDataState);
        consentManager.getConsentData.reset();
        consentManager.getConsentData.resolves(CONSENT_DATA_GDPR_NOT_ALLOWED);
        consentManager.localStorageGrant.returns(new LocalStorageGrant(false, GRANT_TYPE.JURISDICTION, API_TYPE.NONE));
      });

      it('should neither make a request to the backend nor read previous response from local storage nor store request state', function () {
        const fetchData = [{
          ...DEFAULT_FETCH_DATA,
          integrationId: crypto.randomUUID()
        }];

        // when
        const fetchIdResult = fetcher.getId(fetchData);

        // then
        expect(fetchIdResult.cachedResponse).to.be.undefined;
        return fetchIdResult.refreshResult.catch(error => {
          expect(extensions.gather).to.not.have.been.called;
          expect(server.requests).to.have.lengthOf(0);
          expect(store.getStoredDataState).to.not.have.been.called;
          expect(store.storeRequestData).to.not.have.been.called;
          expect(error).to.be.eql(new NoConsentError(CONSENT_DATA_GDPR_NOT_ALLOWED, 'No legal basis to use ID5'));
        });
      });
    });
  });


  describe('should handle fetch refresh error', function () {
    const fetchData = DEFAULT_FETCH_DATA;

    beforeEach(function () {
      /**
       * @type {FetchIdRequestData}
       */
      server = sinon.fakeServer.create();
      server.respondImmediately = true;
      consentManager.localStorageGrant.returns(LOCAL_STORAGE_GRANT_ALLOWED_BY_API);
      store.getStoredDataState.returns(Object.assign(new StoredDataState(), {
        nb: {},
        refreshInSeconds: 7200
      }));
    });

    afterEach(function () {
      server.restore();
    });

    it('when empty response', function () {
      // given
      server.respondWith(sinonFetchResponder(() => ''));

      // when
      const fetchIdResult = fetcher.getId([fetchData]);

      // then
      return fetchIdResult.refreshResult.catch(error => {
        // done
        expect(error).is.eql(new Error('Empty fetch response from ID5 servers: ""'));
      });
    });

    it('when invalid json response', function () {
      // given
      server.respondWith(sinonFetchResponder(() => '{'));

      // when
      const fetchIdResult = fetcher.getId([fetchData]);


      // then
      return fetchIdResult.refreshResult.catch(error => {
        // done
        expect(error).is.instanceof(SyntaxError);
      });
    });

    it('when ajax fails', function () {
      // given
      server.respondWith((request) => {
        request.respond(500, { 'Content-Type': ' application/json' }, 'Error');
      });

      // when
      const fetchIdResult = fetcher.getId([fetchData]);

      // then
      return fetchIdResult.refreshResult.catch(error => {
        // done
        expect(error).is.eql('Internal Server Error');
      });
    });

    it('when missing universal_uid', function () {
      // given
      server.respondWith(sinonFetchResponder(() => '{ "property" : 10 }'));

      // when
      const fetchIdResult = fetcher.getId([fetchData]);

      // then
      return fetchIdResult.refreshResult.catch(error => {
        // done
        expect(error).is.eql(new Error(`Server response failed to validate: { "property" : 10 }`));
      });
    });

    it('when failed while handling valid response', function () {
      // given
      const someError = new Error('error while storing privacy');
      server.respondWith(sinonFetchResponder(request =>
        prepareJsonResponse(FETCH_RESPONSE_OBJ, request.requestBody)
      ));
      consentManager.setStoredPrivacy.throws(someError);

      // when
      const fetchIdResult = fetcher.getId([fetchData]);

      // then
      return fetchIdResult.refreshResult.catch(error => {
        // done
        expect(error).is.eql(someError);
      });
    });
  });
});

// Helper functions

/**
 * @type FetchIdRequestData
 */
function expectedRequestFor(fetchIdData, consentData, extensions, nbPage, storedDataState, other = undefined) {
  return {
    requestId: fetchIdData.integrationId,
    requestCount: fetchIdData.requestCount,
    role: fetchIdData.role,
    cacheId: fetchIdData.cacheId,
    att: fetchIdData.att,
    extensions: extensions,
    gdpr: consentData.gdprApplies ? 1 : 0,
    gdpr_consent: consentData.consentString,
    id5cdn: fetchIdData.isUsingCdn,
    localStorage: 1,
    o: fetchIdData.origin,
    v: fetchIdData.originVersion,
    partner: fetchIdData.partnerId,
    provided_options: {},
    cu: fetchIdData.refererInfo.canonicalUrl,
    ref: fetchIdData.refererInfo.ref,
    tml: fetchIdData.refererInfo.topmostLocation,
    top: fetchIdData.refererInfo.reachedTop ? 1 : 0,
    u: fetchIdData.refererInfo.stack[0],
    ua: window.navigator.userAgent,
    used_refresh_in_seconds: storedDataState.refreshInSeconds,
    nbPage: nbPage,
    ...other
  };
}

function expectHttpPOST(request, url, body) {
  expect(request.url).is.eq(url);
  expect(request.method).is.eq('POST');
  const requestBody = JSON.parse(request.requestBody);
  expect(requestBody).is.eql(body);
}

function sinonFetchResponder(responseProvider) {
  return (request) => {
    request.respond(200, { 'Content-Type': ' application/json' }, responseProvider(request));
  };
}

function buildTestUaHints() {
  return {
    'architecture': 'x86',
    'brands': [
      {
        'brand': ' Not A;Brand',
        'version': '99'
      },
      {
        'brand': 'Chromium',
        'version': '101'
      },
      {
        'brand': 'Froogle Chrome',
        'version': '101'
      }
    ],
    'fullVersionList': [
      {
        'brand': ' Not A;Brand',
        'version': '99.0.0.0'
      },
      {
        'brand': 'Chromium',
        'version': '101.0.4951.64'
      },
      {
        'brand': 'Froogle Chrome',
        'version': '101.0.4951.64'
      }
    ],
    'mobile': false,
    'model': '',
    'platform': 'Linux',
    'platformVersion': '5.17.9'
  };
}<|MERGE_RESOLUTION|>--- conflicted
+++ resolved
@@ -424,13 +424,8 @@
       });
 
       it(`passes GPP consent information to server`, function () {
-<<<<<<< HEAD
-        const gppAllowed = new ConsentData(API_TYPE.GPP_V1_1)
-        gppAllowed.gppData = new GppConsentData(API_TYPE.GPP_V1_1, true, [2, 6], "GPP_STRING")
-=======
         const gppAllowed = new ConsentData(API_TYPE.GPP_V1_1);
         gppAllowed.gppData = new GppConsentData(API_TYPE.GPP_V1_1, true, [2, 6], 'GPP_STRING');
->>>>>>> 458e45c7
 
         // when
         consentManager.getConsentData.resolves(gppAllowed);
@@ -438,21 +433,12 @@
         const fetchIdResult = fetcher.getId(inputFetchData);
 
         // then
-<<<<<<< HEAD
         return fetchIdResult.refreshResult.then(() => {
           expect(server.requests[0].url).is.eq(`https://id5-sync.com/gm/v3`);
           let body = JSON.parse(server.requests[0].requestBody);
           expect(body.requests).to.have.lengthOf(1);
-          expect(body.requests[0].gpp_string).is.eq("GPP_STRING");
-          expect(body.requests[0].gpp_sid).is.eq("2,6");
-=======
-        return fetchIdResult.refreshResult.then(data => {
-          expect(ajaxStub.firstCall.args[0]).is.eq(`https://id5-sync.com/gm/v3`);
-          let requests = JSON.parse(ajaxStub.firstCall.args[2]).requests;
-          expect(requests).to.have.lengthOf(1);
-          expect(requests[0].gpp_string).is.eq('GPP_STRING');
-          expect(requests[0].gpp_sid).is.eq('2,6');
->>>>>>> 458e45c7
+          expect(body.requests[0].gpp_string).is.eq('GPP_STRING');
+          expect(body.requests[0].gpp_sid).is.eq('2,6');
         });
       });
 
