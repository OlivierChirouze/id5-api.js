--- conflicted
+++ resolved
@@ -322,11 +322,8 @@
           att: 10,
           refreshInSeconds: 3600,
           role: 'follower',
-<<<<<<< HEAD
+          sourceVersion: '2.2.2',
           trueLink: {booted: true},
-=======
-          sourceVersion: '2.2.2',
->>>>>>> 0840d19c
           ...data
         };
 
