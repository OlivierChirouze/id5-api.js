--- conflicted
+++ resolved
@@ -1,10 +1,4 @@
 import sinon from 'sinon';
-<<<<<<< HEAD
-import { RefreshedResponse, RefreshResult, UidFetcher } from '../../src/fetch.js';
-import { Extensions } from '../../src/extensions.js';
-import { API_TYPE, ConsentData, ConsentManager, GppConsentData, GRANT_TYPE, LocalStorageGrant, NoConsentError } from '../../src/consent.js';
-import { NO_OP_LOGGER } from '../../src/logger.js';
-=======
 import { RefreshedResponse, UidFetcher} from '../../src/fetch.js';
 import {Extensions} from '../../src/extensions.js';
 import {
@@ -15,8 +9,7 @@
   GRANT_TYPE,
   LocalStorageGrant,
   NoConsentError} from '../../src/consent.js';
-import { NoopLogger } from '../../src/logger.js';
->>>>>>> 1a6e0582
+import { NO_OP_LOGGER } from '../../src/logger.js';
 import { WindowStorage } from '../../src/localStorage.js';
 import { Id5CommonMetrics } from '@id5io/diagnostics';
 import { CachedResponse, Store } from '../../src/store.js';
