import sinon from 'sinon';
import {CrossInstanceMessenger, ProxyMethodCallTarget} from '../../src/messaging.js';
import {DirectFollower, Follower, FollowerCallType, ProxyFollower} from '../../src/follower.js';
import {DiscoveredInstance, Properties} from '../../src/instance.js';
import {ApiEvent, ApiEventsDispatcher} from '../../src/apiEvent.js';

<<<<<<< HEAD
const properties = new Properties('id', 'verison', 'source', 'sourceVersion', {}, window.location)
=======
chai.use(sinonChai);

const properties = new Properties('id', 'verison', 'source', 'sourceVersion', {}, window.location);
>>>>>>> 458e45c7
describe('ProxyFollower', function () {
  /**
   * @type CrossInstanceMessenger
   */
  let messenger;
  /**
   * @type ProxyFollower
   */
  let proxyFollower;

  beforeEach(function () {
    messenger = sinon.createStubInstance(CrossInstanceMessenger);
    proxyFollower = new ProxyFollower(new DiscoveredInstance(properties, window), messenger);
  });

  it('should sent message to call notifyUidReady', function () {
    // given
    const uid = sinon.stub();
    const context = sinon.stub();
    // when
    proxyFollower.notifyUidReady(uid, context);

    // then
    expect(messenger.callProxyMethod).to.have.been.calledWith(properties.id, ProxyMethodCallTarget.FOLLOWER, 'notifyUidReady', [uid, context]);
  });

  it('should sent message to call notifyFetchUidCanceled', function () {
    // given
    const cancel = sinon.stub();

    // when
    proxyFollower.notifyFetchUidCanceled(cancel);

    // then
    expect(messenger.callProxyMethod).to.have.been.calledWith(properties.id, ProxyMethodCallTarget.FOLLOWER, 'notifyFetchUidCanceled', [cancel]);
  });

  it('should sent message to call notifyCascadeNeeded', function () {
    // given
    const cascade = sinon.stub();

    // when
    proxyFollower.notifyCascadeNeeded(cascade);

    // then
    expect(messenger.callProxyMethod).to.have.been.calledWith(properties.id, ProxyMethodCallTarget.FOLLOWER, 'notifyCascadeNeeded', [cascade]);
  });
});


describe('Follower', function () {

  /**
   * @type {Follower}
   */
  let follower;
  beforeEach(() => {
    follower = new Follower(FollowerCallType.POST_MESSAGE, window, properties);
  });

  it('should return properties id', function () {
    expect(follower.getId()).to.be.eq(properties.id);
  });

  it('should return fetchId data', function () {
    // given
    properties.fetchIdData = {
      partnerId: 11,
      pd: 'pd'
    };

    // when
    expect(follower.getFetchIdData()).to.be.eql({
      partnerId: 11,
      pd: 'pd'
    });
  });

  it('should return window', function () {
    // when/then
    expect(follower.getWindow()).to.be.eql(window);
  });

  [undefined, true, false].forEach(canDoCascade => {
    it(`should tell if handle cascade canDoCascade=${canDoCascade}`, function () {
      // given
      properties.canDoCascade = canDoCascade;
      //
      expect(follower.canDoCascade()).to.be.eq(canDoCascade === true);
    });
  });

  it('should update fetch id data', function () {
    // given
    properties.fetchIdData = {
      partnerId: 1,
      pd: 'pd'
    };

    // when
    follower.updateFetchIdData({
      pd: 'updatedPd',
      segments: ['seg1']
    });

    // then
    expect(follower.getFetchIdData()).to.be.eql({
      partnerId: 1,
      pd: 'updatedPd',
      segments: ['seg1']
    });
  });

  [
    ['similar - only partnerId',
      {partnerId: 1},
      {partnerId: 1},
      true
    ],
    ['similar - partnerId and pd',
      {partnerId: 1, pd: 'a'},
      {partnerId: 1, pd: 'a'},
      true
    ],
    ['similar - partnerId and att',
      {partnerId: 1, att: 2},
      {partnerId: 1, att: 2},
      true
    ],
    ['similar - partnerId and provider',
      {partnerId: 1, provider: 'provider'},
      {partnerId: 1, provider: 'provider'},
      true
    ],
    ['similar - partnerId and abTesting',
      {partnerId: 1, abTesting: {enabled: true, controlGroupPct: 0.8}},
      {partnerId: 1, abTesting: {enabled: true, controlGroupPct: 0.8}},
      true
    ],
    ['similar - partnerId and segments',
      {partnerId: 1, segments: [{destination: '22', ids: ['abc']}, {destination: '23', ids: ['a', 'b', 'c']}]},
      {partnerId: 1, segments: [{destination: '22', ids: ['abc']}, {destination: '23', ids: ['a', 'b', 'c']}]},
      true
    ],
    ['similar - partnerId and refresh time',
      {partnerId: 1, providedRefreshInSeconds: 7200},
      {partnerId: 1, providedRefreshInSeconds: 7200},
      true
    ],
    ['similar - all',
      {
        partnerId: 1,
        pd: 'a',
        att: 2,
        provider: 'provider',
        abTesting: {enabled: true, controlGroupPct: 0.8},
        segments: [{destination: '22', ids: ['abc']}, {destination: '23', ids: ['a', 'b', 'c']}],
        providedRefreshInSeconds: 7200
      },
      {
        partnerId: 1,
        pd: 'a',
        att: 2,
        provider: 'provider',
        abTesting: {enabled: true, controlGroupPct: 0.8},
        segments: [{destination: '22', ids: ['abc']}, {destination: '23', ids: ['a', 'b', 'c']}],
        providedRefreshInSeconds: 7200
      },
      true
    ],
    ['different - partnerId',
      {partnerId: 1},
      {partnerId: 2},
      false
    ],
    ['different - partnerId missing',
      {partnerId: 1},
      {},
      false
    ],
    ['different - pd',
      {partnerId: 1, pd: 'a'},
      {partnerId: 1, pd: 'aa'},
      false
    ],
    ['different - pd missing',
      {partnerId: 1, pd: 'a'},
      {partnerId: 1},
      false
    ],
    ['different - att',
      {partnerId: 1, att: 2},
      {partnerId: 1, att: 22},
      false
    ],
    ['different - att missing',
      {partnerId: 1, att: 2},
      {partnerId: 1},
      false
    ],
    ['different - provider',
      {partnerId: 1, provider: 'provider'},
      {partnerId: 1, provider: 'provider2'},
      false
    ],
    ['different - provider missing',
      {partnerId: 1, provider: 'provider'},
      {partnerId: 1},
      false
    ],
    ['different - abTesting',
      {partnerId: 1, abTesting: {enabled: true, controlGroupPct: 0.8}},
      {partnerId: 1, abTesting: {enabled: true, controlGroupPct: 0.7}},
      false
    ],
    ['different - abTesting missing',
      {partnerId: 1, abTesting: {enabled: true, controlGroupPct: 0.8}},
      {partnerId: 1},
      false
    ],
    ['different - segments',
      {partnerId: 1, segments: [{destination: '22', ids: ['abc']}, {destination: '23', ids: ['a', 'b', 'c']}]},
      {partnerId: 1, segments: [{destination: '22', ids: ['abc']}, {destination: '24', ids: ['a', 'b', 'c']}]},
      false
    ],
    ['different - segments missing',
      {partnerId: 1, segments: [{destination: '22', ids: ['abc']}, {destination: '23', ids: ['a', 'b', 'c']}]},
      {partnerId: 1},
      false
    ],
    ['different - refresh time',
      {partnerId: 1, providedRefreshInSeconds: 7200},
      {partnerId: 1, providedRefreshInSeconds: 3600},
      false
    ],
    ['different - refresh time missing',
      {partnerId: 1, providedRefreshInSeconds: 7200},
      {partnerId: 1},
      false
    ],
    ['different - all vs none',
      {
        partnerId: 1,
        pd: 'a',
        att: 2,
        provider: 'provider',
        abTesting: {enabled: true, controlGroupPct: 0.8},
        segments: [{destination: '22', ids: ['abc']}, {destination: '23', ids: ['a', 'b', 'c']}],
        providedRefreshInSeconds: 7200
      },
      {},
      false
    ]
  ].forEach(([descr, aData, bData, expectedResult]) => {

    it(`should generate cacheId - ${descr}`, function () {
      // given
      let followerA = new DirectFollower(window, {
        id: 'a',
        fetchIdData: aData
      }, sinon.stub());
      let followerB = new ProxyFollower(new DiscoveredInstance({
        id: 'b',
        fetchIdData: bData
      }, sinon.stub(), sinon.stub()), sinon.stub());

      // when
      const cacheIdA = followerA.getCacheId();
      const cacheIdB = followerB.getCacheId();

      // then
      expect(cacheIdA).to.not.be.undefined;
      expect(typeof cacheIdA).to.be.eq('string');
      expect(cacheIdA.length).to.be.greaterThan(0);

      expect(cacheIdB).to.not.be.undefined;
      expect(typeof cacheIdB).to.be.eq('string');
      expect(cacheIdB.length).to.be.greaterThan(0);

      expect(cacheIdB === cacheIdA).to.be.eq(expectedResult);
    });

    it(`should check if other is similar - ${descr}`, function () {
      // given
      let followerA = new DirectFollower(window, {
        id: 'a',
        fetchIdData: aData
      }, sinon.stub());
      let followerB = new ProxyFollower(new DiscoveredInstance({
        id: 'b',
        fetchIdData: bData
      }, sinon.stub(), sinon.stub()), sinon.stub());

      // when
      const aToB = followerA.isSimilarTo(followerB);
      const bToA = followerB.isSimilarTo(followerA);

      // then
      expect(aToB).to.be.eq(expectedResult);
      expect(bToA).to.be.eq(expectedResult);
    });
  });
});


describe('DirectFollower', () => {
  let follower;
  let dispatcher;
  beforeEach(() => {
    dispatcher = new ApiEventsDispatcher();
    follower = new DirectFollower(window, properties, dispatcher);
  });
  it('should emit event when notifyUidReady', function (done) {
    // given
    const uid = sinon.stub();
    const context = sinon.stub();

    dispatcher.on(ApiEvent.USER_ID_READY, (receivedUid, receivedContext) => {
      expect(receivedUid).to.be.eql(uid);
      expect(receivedContext).to.be.eql(context);
      done();
    });

    // when
    follower.notifyUidReady(uid, context);

  });

  it('should emit event when notifyFetchUidCanceled', function (done) {
    // given
    const cancel = sinon.stub();

    dispatcher.on(ApiEvent.USER_ID_FETCH_CANCELED, received => {
      expect(received).to.be.eql(cancel);
      done();
    });

    // when
    follower.notifyFetchUidCanceled(cancel);
  });

  it('should emit event when notifyCascadeNeeded', function (done) {
    // given
    const cascade = sinon.stub();

    dispatcher.on(ApiEvent.CASCADE_NEEDED, received => {
      expect(received).to.be.eql(cascade);
      done();
    });

    // when
    follower.notifyCascadeNeeded(cascade);
  });
});<|MERGE_RESOLUTION|>--- conflicted
+++ resolved
@@ -4,13 +4,7 @@
 import {DiscoveredInstance, Properties} from '../../src/instance.js';
 import {ApiEvent, ApiEventsDispatcher} from '../../src/apiEvent.js';
 
-<<<<<<< HEAD
-const properties = new Properties('id', 'verison', 'source', 'sourceVersion', {}, window.location)
-=======
-chai.use(sinonChai);
-
 const properties = new Properties('id', 'verison', 'source', 'sourceVersion', {}, window.location);
->>>>>>> 458e45c7
 describe('ProxyFollower', function () {
   /**
    * @type CrossInstanceMessenger
