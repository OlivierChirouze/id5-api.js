import sinon from 'sinon';
import {EXTENSIONS, ID5_BOUNCE_ENDPOINT, ID5_LB_ENDPOINT} from '../../src/extensions.js';
import {NO_OP_LOGGER} from '../../src/logger.js';
import {Id5CommonMetrics} from '@id5io/diagnostics';


function createFetchStub(lbResponse) {
  return sinon.stub(window, 'fetch').callsFake(function (url) {
    if (url.includes('eu-3-id5-sync.com')) {
      return Promise.resolve(new window.Response('1', {status: 200}));
    } else if (url.includes('eu-4-id5-sync.com')) {
      return Promise.resolve(new window.Response('2', {status: 200}));
    } else if (url.includes(ID5_LB_ENDPOINT)) {
      return Promise.resolve(new window.Response(JSON.stringify(lbResponse), {status: 200}));
    } else if (url.includes(ID5_BOUNCE_ENDPOINT)) {
      return Promise.resolve(new window.Response(JSON.stringify({bounce: true}), {status: 200}));
    } else {
      return Promise.reject('Error');
    }
  });
}

describe('Extensions', function () {

  const logger = NO_OP_LOGGER; // `= console;` for debug purposes
  const metrics = new Id5CommonMetrics('api', '1');
  const extensions = EXTENSIONS.createExtensions(metrics, logger);

<<<<<<< HEAD
  const LB_EXTENSIONS = {
    lb: 'lbValue'
  };
=======
  const lbExtensionsWithChunksFlag = chunksEnabled => {
    return {
      lb: 'lbValue',
      chunks: chunksEnabled ? 1 : 0
    }
  }
>>>>>>> ea09a29b

  let fetchStub;

  afterEach(function () {
    fetchStub.restore();
  });

  it('should return all extensions gathered and a default response', function () {
<<<<<<< HEAD
    fetchStub = createFetchStub(LB_EXTENSIONS);
=======
    let extensionsResponse = lbExtensionsWithChunksFlag(true);
    fetchStub = createFetchStub(extensionsResponse)
>>>>>>> ea09a29b

    return extensions.gather()
      .then(response => {
        expect(fetchStub).to.be.calledWith(ID5_BOUNCE_ENDPOINT);
        expect(response).to.be.deep.equal({
          ...LB_EXTENSIONS,
          lbCDN: '%%LB_CDN%%',
          devChunks: Array.from({length: 8}, () => '1'),
          devChunksVersion: '4',
          groupChunks: Array.from({length: 8}, () => '2'),
          groupChunksVersion: '4',
          bounce: true
        });
      });
  });

  it('should not call bounce when signature is present', function () {
    fetchStub = createFetchStub(LB_EXTENSIONS);

    return extensions.gather([{pd: 'some'}, {cacheData: {signature: 'some-signature'}}])
      .then(response => {
        expect(fetchStub).to.not.be.calledWith(ID5_BOUNCE_ENDPOINT);
        expect(response).to.be.deep.equal({
          ...extensionsResponse,
          lbCDN: '%%LB_CDN%%',
          devChunks: Array.from({length: 8}, () => '1'),
          devChunksVersion: '4',
          groupChunks: Array.from({length: 8}, () => '2'),
          groupChunksVersion: '4'
        });
      });
  });

  it('should return only default when calls fail on http level', function () {
    fetchStub = sinon.stub(window, 'fetch').callsFake(function () {
      return Promise.resolve(new window.Response(null, {status: 500}));
    });

    return extensions.gather()
      .then(response => {
        expect(response).to.be.deep.equal({
          lbCDN: '%%LB_CDN%%'
        });
      });
  });

  it('should return only default when other fails', function () {
    fetchStub = sinon.stub(window, 'fetch').callsFake(function () {
      return Promise.reject('error');
    });

    return extensions.gather()
      .then(response => {
        expect(response).to.be.deep.equal({
          lbCDN: '%%LB_CDN%%'
        });
      });
  });

<<<<<<< HEAD
  it('should call dev chunks only when there is pd in fetch data', function () {
    fetchStub = createFetchStub(LB_EXTENSIONS);

    return extensions.gather([{pd: null}, {}])
      .then(response => {
        expect(response).to.be.deep.equal({
          ...LB_EXTENSIONS,
          lbCDN: '%%LB_CDN%%',
          bounce: true
        });
      });
  });
=======
>>>>>>> ea09a29b

  it('should call chunks when lb returned chunks:1', function () {
    let lbExtensions = lbExtensionsWithChunksFlag(true);
    fetchStub = createFetchStub(lbExtensions);

    return extensions.gather()
      .then(response => {
        expect(response).to.be.deep.equal({
          ...lbExtensions,
          lbCDN: '%%LB_CDN%%',
          devChunks: Array.from({length: 8}, () => '1'),
          devChunksVersion: '4',
          groupChunks: Array.from({length: 8}, () => '2'),
          groupChunksVersion: '4',
          bounce: true
        });
      });
  });

  it('should never call chunks when lb returned chunks:0', function () {
    let lbExtensions = lbExtensionsWithChunksFlag(false);
    fetchStub = createFetchStub(lbExtensionsWithChunksFlag(false));

    return extensions.gather()
      .then(response => {
        expect(response).to.be.deep.equal({
          ...lbExtensions,
          lbCDN: '%%LB_CDN%%',
          bounce: true
        });
      });
  });


});<|MERGE_RESOLUTION|>--- conflicted
+++ resolved
@@ -26,18 +26,12 @@
   const metrics = new Id5CommonMetrics('api', '1');
   const extensions = EXTENSIONS.createExtensions(metrics, logger);
 
-<<<<<<< HEAD
-  const LB_EXTENSIONS = {
-    lb: 'lbValue'
-  };
-=======
   const lbExtensionsWithChunksFlag = chunksEnabled => {
     return {
       lb: 'lbValue',
       chunks: chunksEnabled ? 1 : 0
     }
-  }
->>>>>>> ea09a29b
+  };
 
   let fetchStub;
 
@@ -46,14 +40,10 @@
   });
 
   it('should return all extensions gathered and a default response', function () {
-<<<<<<< HEAD
-    fetchStub = createFetchStub(LB_EXTENSIONS);
-=======
     let extensionsResponse = lbExtensionsWithChunksFlag(true);
-    fetchStub = createFetchStub(extensionsResponse)
->>>>>>> ea09a29b
+    fetchStub = createFetchStub(extensionsResponse);
 
-    return extensions.gather()
+    return extensions.gather([{pd: 'some'}])
       .then(response => {
         expect(fetchStub).to.be.calledWith(ID5_BOUNCE_ENDPOINT);
         expect(response).to.be.deep.equal({
@@ -90,7 +80,7 @@
       return Promise.resolve(new window.Response(null, {status: 500}));
     });
 
-    return extensions.gather()
+    return extensions.gather([{pd: 'some'}])
       .then(response => {
         expect(response).to.be.deep.equal({
           lbCDN: '%%LB_CDN%%'
@@ -103,35 +93,21 @@
       return Promise.reject('error');
     });
 
-    return extensions.gather()
+    return extensions.gather([{pd: 'some'}])
       .then(response => {
         expect(response).to.be.deep.equal({
-          lbCDN: '%%LB_CDN%%'
-        });
-      });
-  });
-
-<<<<<<< HEAD
-  it('should call dev chunks only when there is pd in fetch data', function () {
-    fetchStub = createFetchStub(LB_EXTENSIONS);
-
-    return extensions.gather([{pd: null}, {}])
-      .then(response => {
-        expect(response).to.be.deep.equal({
-          ...LB_EXTENSIONS,
           lbCDN: '%%LB_CDN%%',
           bounce: true
         });
       });
   });
-=======
->>>>>>> ea09a29b
+
 
   it('should call chunks when lb returned chunks:1', function () {
     let lbExtensions = lbExtensionsWithChunksFlag(true);
     fetchStub = createFetchStub(lbExtensions);
 
-    return extensions.gather()
+    return extensions.gather([{pd: null}, {}])
       .then(response => {
         expect(response).to.be.deep.equal({
           ...lbExtensions,
@@ -149,7 +125,7 @@
     let lbExtensions = lbExtensionsWithChunksFlag(false);
     fetchStub = createFetchStub(lbExtensionsWithChunksFlag(false));
 
-    return extensions.gather()
+    return extensions.gather([{pd: 'some'}, {}])
       .then(response => {
         expect(response).to.be.deep.equal({
           ...lbExtensions,
