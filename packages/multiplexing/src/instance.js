import {
  CrossInstanceMessenger,
  DST_BROADCAST,
  HelloMessage,
  ProxyMethodCallHandler,
  ProxyMethodCallTarget
} from './messaging.js';
import * as Utils from './utils.js';
import {version} from '../generated/version.js';
<<<<<<< HEAD
import {NamedLogger, NO_OP_LOGGER} from './logger.js';
=======
import {
  // eslint-disable-next-line no-unused-vars
  Logger,
  NamedLogger,
  NoopLogger
} from './logger.js';
>>>>>>> 1a6e0582
import {ActualLeader, AwaitedLeader, ProxyLeader} from './leader.js';
import {ApiEventsDispatcher, MultiplexingEvent} from './apiEvent.js';
import {DirectFollower, ProxyFollower} from './follower.js';
import {
  LocalStorage, ReplicatingStorage,
  /* eslint-disable no-unused-vars */
  StorageApi
  /* eslint-enable no-unused-vars */
} from './localStorage.js';
import {StorageConfig, Store} from './store.js';
import {ConsentManagement} from './consentManagement.js';
import {UidFetcher} from './fetch.js';
import {ClientStore} from './clientStore.js';
import {EXTENSIONS} from './extensions.js';

/**
 * @typedef {string} MultiplexingRole
 */

/**
 * @typedef {string} ElectionState
 */

/**
 * @typedef {string} OperatingMode
 */

/**
 * @typedef {Object} MultiplexingState
 * @property {MultiplexingRole} role
 * @property {ElectionState} electionState
 * @property {Properties} leader
 */

/**
 * @typedef {Object} InstanceState
 * @property {OperatingMode} operatingMode
 * @property {MultiplexingState} [multiplexing]
 * @property {Array<Properties>} [knownInstances]
 */

/**
 * @enum {MultiplexingRole}
 */
export const Role = Object.freeze({
  UNKNOWN: 'unknown',
  LEADER: 'leader',
  FOLLOWER: 'follower'
});

/**
 * @enum {OperatingMode}
 */
export const OperatingMode = Object.freeze({
  MULTIPLEXING: 'multiplexing',
  SINGLETON: 'singleton'
});

/**
 * @enum {ElectionState}
 */
export const ElectionState = Object.freeze({
  AWAITING_SCHEDULE: 'awaiting_schedule',
  SKIPPED: 'skipped',
  SCHEDULED: 'scheduled',
  COMPLETED: 'completed',
  CANCELED: 'canceled'
});

export class Properties {
  /**
   * @type {string} unique instance id
   */
  id;
  /**
   * @type {string} multiplexing lib version which this instance was loaded with
   */
  version;
  /**
   * @type {string} source where this instance were loaded from (api/pbjs other)
   */
  source;
  /**
   * @type {string} source lib version which this instance were loaded with (i.e. id5-api.js version 1.0.22)
   */
  sourceVersion;
  /**
   * @type {Object} source specific configuration options
   */
  sourceConfiguration;
  /**
   * @type {FetchIdData} instance data required call fetch on its behalf
   */
  fetchIdData;
  href;
  domain;
  /**
   *@type {boolean} indicates if instance operates in singleton mode or not
   */
  singletonMode;
  /**
   * @type {boolean}
   */
  canDoCascade;
  /**
   *
   * @type {boolean}
   */
  forceAllowLocalStorageGrant;
  /**
   *
   * @type {number|undefined}
   */
  storageExpirationDays;

  constructor(id, version, source, sourceVersion, sourceConfiguration, location) {
    this.id = id;
    this.version = version;
    this.source = source;
    this.sourceVersion = sourceVersion;
    this.sourceConfiguration = sourceConfiguration;
    this.href = location?.href;
    this.domain = location?.hostname;
  }
}

export class DiscoveredInstance {
  /**
   * @type {Properties}
   */
  properties;
  /**
   * @type {InstanceState}
   */
  knownState;
  /**
   * @type {DOMHighResTimeStamp}
   * @private
   */
  _joinTime;
  /**
   * @type {WindowProxy}
   * @private
   */
  _window;

  /**
   *
   * @param {Properties} properties
   * @param {InstanceState} state
   * @param {Window} wnd
   */
  constructor(properties, state, wnd) {
    this.properties = properties;
    this.knownState = state;
    this._window = wnd;
    this._joinTime = performance.now();
  }

  getId() {
    return this.properties.id;
  }

  isMultiplexingPartyAllowed() {
    // we want to exclude all instances working in SINGLETON mode
    // we want to exclude old multiplexing instances that only introduces themselves but will never play leader/follower role
    // such instances will never provide state (they send old HelloMessage version)
    return this.knownState?.operatingMode === OperatingMode.MULTIPLEXING;
  }

  getInstanceMultiplexingLeader() {
    if (this.knownState?.operatingMode !== OperatingMode.MULTIPLEXING) {
      return undefined;
    }
    return this.knownState?.multiplexing?.leader;
  }

  getWindow() {
    return this._window;
  }
}

class UniqCounter {
  _knownValues = [];
  /**
   * @type {Counter}
   * @private
   */
  _counter;

  /**
   * @param {Counter}counter
   */
  constructor(counter) {
    this._counter = counter;
  }

  add(value) {
    if (value && this._knownValues.indexOf(value) === -1) {
      this._counter.inc();
      this._knownValues.push(value);
    }
  }
}

class InstancesCounters {
  /**
   * @type {Counter}
   * @private
   */
  _instancesCounter;
  /**
   * @type {UniqCounter}
   * @private
   */
  _domainsCounter;
  /**
   * @type {UniqCounter}
   * @private
   */
  _windowsCounter;
  /**
   * @type {UniqCounter}
   * @private
   */
  _partnersCounter;

  /**
   *
   * @param {Id5CommonMetrics} metrics
   * @param {Properties} properties
   */
  constructor(metrics, properties) {
    let id = properties.id;
    this._instancesCounter = metrics.instanceCounter(properties.id);
    this._windowsCounter = new UniqCounter(metrics.instanceUniqWindowsCounter(id));
    this._partnersCounter = new UniqCounter(metrics.instanceUniqPartnersCounter(id));
    this._domainsCounter = new UniqCounter(metrics.instanceUniqueDomainsCounter(id));
  }

  /**
   *
   * @param {Properties} properties
   */
  addInstance(properties) {
    this._instancesCounter.inc();
    this._partnersCounter.add(properties?.fetchIdData?.partnerId | properties?.sourceConfiguration?.options?.partnerId);
    this._domainsCounter.add(properties?.domain);
    this._windowsCounter.add(properties?.href);
  }
}

/**
 *
 * @param {Instance} instance
 */
function collectPartySizeMetrics(instance) {
  const metrics = instance._metrics;
  [100, 200, 500, 1000, 2000, 3000, 5000].forEach(measurementPoint => {
    setTimeout(() => {
      const partySize = (instance._knownInstances?.size || 0) + 1;
      metrics.summary('instance.partySize', {
        after: measurementPoint,
        electionState: instance._election._state
      }).record(partySize);
    }, measurementPoint);
  });
}

class Election {
  _scheduleTime;
  _closeTime;
  _timeoutId;
  _state = ElectionState.AWAITING_SCHEDULE;
  _delayMs;
  _instance;

  constructor(instance) {
    this._instance = instance;
  }

  schedule(delayMs) {
    const election = this;
    election._delayMs = delayMs;
    this._timeoutId = setTimeout(() => {
      if (election._timeoutId) {
        election._timeoutId = undefined;
        election._instance._doElection();
        election._closeWithState(ElectionState.COMPLETED);
      }
    }, election._delayMs);
    election._state = ElectionState.SCHEDULED;
    election._scheduleTime = performance.now();
  }

  skip() {
    this._closeWithState(ElectionState.SKIPPED);
  }

  cancel() {
    if (this._timeoutId) {
      clearTimeout(this._timeoutId);
      this._timeoutId = undefined;
    }
    this._closeWithState(ElectionState.CANCELED);
  }

  _closeWithState(state) {
    this._state = state;
    this._closeTime = performance.now();
  }
}

export class Instance {
  /**
   * @type {Properties}
   */
  properties;
  /**
   * @type {CrossInstanceMessenger}
   * @private
   */
  _messenger;
  /**
   *
   * @type {Map<string, DiscoveredInstance>}
   * @private
   */
  _knownInstances = new Map();
  /**
   * @type DiscoveredInstance
   * @private
   */
  _lastJoinedInstance;
  /**
   * @type MultiplexingRole
   */
  role;
  /**
   * @type AwaitedLeader
   * @private
   */
  _leader;
  /**
   * @type OperatingMode
   */
  _mode;
  /**
   * @type {Id5CommonMetrics}
   * @private
   */
  _metrics;
  /**
   * @type {Logger}
   * @private
   */
  _logger;

  /**
   * @type {InstancesCounters}
   * @private
   */
  _instanceCounters;

  /**
   * @type {Election}
   * @private
   */
  _election;

  /**
   * @type {Window} instance window
   * @private
   */
  _window;

  /**
   * @type {StorageApi}
   * @private
   */
  _storage;

  /**
   * @param {Window} wnd
   * @param {StorageApi} storage
   * @param {Properties} configuration
   * @param {Id5CommonMetrics} metrics
   * @param {Logger} logger
   */
  constructor(wnd, configuration, storage, metrics, logger = NO_OP_LOGGER) {
    const id = Utils.generateId();
    this.properties = Object.assign({
      id: id,
      version: version,
      href: wnd.location?.href,
      domain: wnd.location?.hostname
    }, configuration);
    this.role = Role.UNKNOWN;
    this._metrics = metrics;
    this._instanceCounters = new InstancesCounters(metrics, this.properties);
    this._loadTime = performance.now();
    this._logger = (logger !== undefined) ? new NamedLogger(`Instance(id=${id})`, logger) : NO_OP_LOGGER;
    this._window = wnd;
    this._dispatcher = new ApiEventsDispatcher(this._logger);
    this._leader = new AwaitedLeader(); // AwaitedLeader buffers requests to leader in case some events happened before leader is elected (i.e. consent update)
    this._followerRole = new DirectFollower(this._window, this.properties, this._dispatcher, this._logger);
    this._election = new Election(this);
    this._storage = storage;
  }

  /**
   *
   * @param {Properties} configuration
   */
  updateConfig(configuration) {
    Object.assign(this.properties, configuration);
  }

  init(electionDelayMSec = 1000) {
    let instance = this;
    let window = instance._window;
    instance._mode = instance.properties.singletonMode === true ? OperatingMode.SINGLETON : OperatingMode.MULTIPLEXING;
    instance._instanceCounters.addInstance(instance.properties);
    collectPartySizeMetrics(instance);
    instance._messenger = new CrossInstanceMessenger(instance.properties.id, window, instance._logger);
    instance._messenger
      .onAnyMessage((message, source) => {
        let deliveryTimeMsec = (Date.now() - message.timestamp) | 0;
        instance._metrics.instanceMsgDeliveryTimer({
          messageType: message.type,
          sameWindow: window === source
        }).record(deliveryTimeMsec);
        instance._logger.debug('Message received', message);
        instance._doFireEvent(MultiplexingEvent.ID5_MESSAGE_RECEIVED, message);
      })
      .onMessage(HelloMessage.TYPE, (message, source) => {
        let hello = Object.assign(new HelloMessage(), message.payload);
        if (hello.isResponse === undefined) {
          // patch messages received from older version instances
          hello.isResponse = (message.dst !== DST_BROADCAST);
        }
        instance._handleHelloMessage(hello, message, source);
      })
      .onProxyMethodCall(
        new ProxyMethodCallHandler(this._logger)
          // register now to receive leader calls before actual leader is assigned
          // it may happen that some followers will elect this instance as the leader before elected instance knows it acts as the leader
          // this way all calls will be buffered and executed when actual leader is elected
          .registerTarget(ProxyMethodCallTarget.LEADER, instance._leader)
          // register it now to receive calls to follower before election is completed
          // it may happen that leader instance will elect them self as a leader with followers before all followers are aware they have a remote leader
          // this is very likely and happens quite frequently for late joiner, where Hello response can be delivered and handled after `notifyUidReady` by leader is called
          // leader have no idea if follower is ready and sends UID immediately when it's available (calls `notifyUidReady` method)
          .registerTarget(ProxyMethodCallTarget.FOLLOWER, instance._followerRole)
          .registerTarget(ProxyMethodCallTarget.STORAGE, instance._storage)
      );
    if (instance._mode === OperatingMode.SINGLETON) {
      // to provision uid ASAP
      instance._election.skip();
      instance._onLeaderElected(instance.properties); // self-proclaimed leader
    } else if (instance._mode === OperatingMode.MULTIPLEXING) {
      instance._election.schedule(electionDelayMSec);
    }
    // ready to introduce itself to other instances
    instance._messenger.broadcastMessage(instance._createHelloMessage(false), HelloMessage.TYPE);
    if (window.__id5_instances === undefined) {
      window.__id5_instances = [];
    }
    window.__id5_instances.push(instance);
  }

  /**
   * @param {Properties} properties
   */
  register(properties) {
    try {
      this.updateConfig(properties);
      this.init();
    } catch (e) {
      this._logger.error('Failed to register integration instance', e);
    }
    return this;
  }

  /**
   *
   * @param {HelloMessage} hello
   * @param {Id5Message} message - id5 message object which delivered  this hello
   * @param {WindowProxy} srcWindow
   * @private
   */
  _handleHelloMessage(hello, message, srcWindow) {
    const instance = this;
    instance._joinInstance(hello, message, srcWindow);
  }

  deregister() {
    let window = this._window;
    let globalId5Instances = window.__id5_instances;
    if (globalId5Instances !== undefined) {
      globalId5Instances.splice(globalId5Instances.indexOf(this), 1);
    }
    if (this._messenger) {
      this._messenger.deregister();
    }
  }

  on(event, callback) {
    this._dispatcher.on(event, callback);
    return this;
  }

  /**
   *
   * @param {HelloMessage} hello
   * @param {Id5Message} message
   * @param {WindowProxy} srcWindow
   * @private
   */
  _joinInstance(hello, message, srcWindow) {
    const isResponse = hello.isResponse;
    const joiningInstance = new DiscoveredInstance(hello.instance, hello.instanceState, srcWindow);
    if (!this._knownInstances.get(joiningInstance.getId())) {
      this._knownInstances.set(joiningInstance.getId(), joiningInstance);
      this._lastJoinedInstance = joiningInstance;
      this._instanceCounters.addInstance(joiningInstance.properties);
      this._metrics.instanceJoinDelayTimer({
        election: this._election._state
      }).record((performance.now() - this._loadTime) | 0);
      if (!isResponse) { // new instance on the page
        // this is init message , so respond back to introduce itself
        // we need to respond ASAP to get this info available for potential follower
        // to let it know in case this instance is the leader and before joining instance is added to followers
        // in case uid is ready, the leader will try to deliver it but follower may not be ready to receive/handle msg
        this._messenger.sendResponseMessage(message, this._createHelloMessage(true), HelloMessage.TYPE);
        if (this._mode === OperatingMode.MULTIPLEXING && this.role !== Role.UNKNOWN) { // after election
          this._handleLateJoiner(joiningInstance);
        }
      } else { // response from earlier loaded instance
        const providedLeader = joiningInstance.getInstanceMultiplexingLeader(); //
        if (this._mode === OperatingMode.MULTIPLEXING &&
          this.role === Role.UNKNOWN && // leader not elected yet
          providedLeader !== undefined // discovered instance has leader assigned
        ) {
          // this means I'm late joiner, so cancel election and inherit leader
          this._logger.info('Joined late, elected leader is', providedLeader);
          this._election.cancel();
          // act as follower
          this._onLeaderElected(providedLeader);
          // TODO what if another instance will provide different leader instance
          // TODO what if it will never get HELLO from leader
          // TODO should accept only if hello.leader === hello.instance -> this may guarantee that  leader will join follower ?
        }
      }
      this._logger.debug('Instance joined', joiningInstance.getId());
      this._doFireEvent(MultiplexingEvent.ID5_INSTANCE_JOINED, joiningInstance.properties);
    } else {
      this._logger.debug('Instance already known', joiningInstance.getId());
    }
  }

  _createHelloMessage(isResponse = false) {
    /**
     * @type InstanceState
     */
    let state = {
      operatingMode: this._mode,
      knownInstances: Array.from(this._knownInstances.values()).map(i => i.properties)
    };

    if (this._mode === OperatingMode.MULTIPLEXING) {
      state.multiplexing = {
        role: this.role,
        electionState: this._election?._state,
        leader: this._leader.getProperties()
      };
    }

    return new HelloMessage(this.properties, isResponse, state);
  }

  _handleLateJoiner(newInstance) {
    this._logger.info('Late joiner detected', newInstance.properties);
    const lateJoinersCount = this._metrics.instanceLateJoinCounter(this.properties.id, {
      scope: 'party'
    }).inc();
    this._metrics.instanceLateJoinDelayTimer({
      election: this._election._state,
      isFirst: lateJoinersCount === 1
    }).record(performance.now() - this._election._closeTime);
    if (newInstance.isMultiplexingPartyAllowed() && this.role === Role.LEADER) {
      let result = this._leader.addFollower(new ProxyFollower(newInstance, this._messenger, this._logger));
      if (result?.lateJoiner === true) {
        this._metrics.instanceLateJoinCounter(this.properties.id, {
          scope: 'leader',
          unique: (result?.uniqueLateJoiner === true)
        }).inc();
      }
    }
  }

  _doFireEvent(event, ...args) {
    this._dispatcher.emit(event, ...args);
  }

  _actAsLeader() {
    const properties = this.properties;
    const logger = this._logger;
    const metrics = this._metrics;
    const replicatingStorage = new ReplicatingStorage(this._storage);
    const localStorage = new LocalStorage(replicatingStorage);
    const storageConfig = new StorageConfig(properties.storageExpirationDays);
    const consentManagement = new ConsentManagement(localStorage, storageConfig, properties.forceAllowLocalStorageGrant, logger);
    const grantChecker = () => consentManagement.localStorageGrant();
    const store = new Store(new ClientStore(grantChecker, localStorage, storageConfig, logger));
    const fetcher = new UidFetcher(consentManagement, store, metrics, logger, EXTENSIONS.createExtensions(metrics, logger));

    const leader = new ActualLeader(this._window, properties, replicatingStorage, store, consentManagement, metrics, logger, fetcher);
    leader.addFollower(this._followerRole); // add itself to be directly called
    this._leader.assignLeader(leader);
    if (this._mode === OperatingMode.MULTIPLEXING) { // in singleton mode ignore remote followers
      Array.from(this._knownInstances.values())
        .filter(instance => instance.isMultiplexingPartyAllowed())
        .map(instance => leader.addFollower(new ProxyFollower(instance, this._messenger, logger)));
    }
    // all prepared let's start
    leader.start();
  }

  _followRemoteLeader(leaderInstance) {
    this._leader.assignLeader(new ProxyLeader(this._messenger, leaderInstance)); // remote leader
    this._logger.info('Following remote leader ', leaderInstance);
  }

  updateConsent(consentData) {
    this._leader.updateConsent(consentData);
  }

  updateFetchIdData(fetchIdDataUpdate) {
    // first notify leader then update (to let leader recognise change - if updated follower = leader then shared object used and change )
    this._leader.updateFetchIdData(this.properties.id, fetchIdDataUpdate);
    Object.assign(this.properties.fetchIdData, fetchIdDataUpdate);
  }

  refreshUid(options) {
    this._leader.refreshUid(options);
  }

  _doElection() {
    const election = this._election;
    const knownInstances = this._knownInstances;
    let electionCandidates = Array.from(knownInstances.values())
      .filter(knownInstance => knownInstance.isMultiplexingPartyAllowed())
      .map(knownInstance => knownInstance.properties);
    electionCandidates.push(this.properties);
    this._onLeaderElected(electLeader(electionCandidates));
    const lastJoinedInstance = this._lastJoinedInstance;
    if (lastJoinedInstance) {
      this._metrics.instanceLastJoinDelayTimer().record(Math.max(lastJoinedInstance._joinTime - election._scheduleTime, 0));
    }
  }

  _onLeaderElected(leader) {
    const instance = this;
    instance.role = (leader.id === instance.properties.id) ? Role.LEADER : Role.FOLLOWER;
    // in singleton mode we always act as a leader , it's role is activated on init to  deliver UID ASAP
    if (instance.role === Role.LEADER) {
      instance._actAsLeader();
    } else if (instance.role === Role.FOLLOWER) {
      instance._followRemoteLeader(leader);
    }
    instance._logger.debug('Leader elected', leader.id, 'my role', instance.role);
    instance._doFireEvent(MultiplexingEvent.ID5_LEADER_ELECTED, instance.role, instance._leader.getProperties());
  }
}

/**
 *
 * @param {Array<Properties>} instances
 * @returns {Properties} leader instance
 */
export function electLeader(instances) {
  if (!instances || instances.length === 0) {
    return undefined;
  }
  let ordered = instances.sort((instance1, instance2) => {
    // newer  version preferred
    let result = -Utils.semanticVersionCompare(instance1.version, instance2.version);
    if (result === 0) {
      // compare source lexicographical, will prefer 'api' over 'pbjs'
      result = instance1.source.localeCompare(instance2.source);
      if (result === 0) { // same source compare it's version
        result = -Utils.semanticVersionCompare(instance1.sourceVersion, instance2.sourceVersion);
      }
      // still undetermined, then compare id lexicographically
      if (result === 0) {
        result = instance1.id.localeCompare(instance2.id);
      }
    }
    return result;
  });

  return ordered[0];
}<|MERGE_RESOLUTION|>--- conflicted
+++ resolved
@@ -7,16 +7,12 @@
 } from './messaging.js';
 import * as Utils from './utils.js';
 import {version} from '../generated/version.js';
-<<<<<<< HEAD
-import {NamedLogger, NO_OP_LOGGER} from './logger.js';
-=======
 import {
   // eslint-disable-next-line no-unused-vars
   Logger,
   NamedLogger,
-  NoopLogger
+  NO_OP_LOGGER
 } from './logger.js';
->>>>>>> 1a6e0582
 import {ActualLeader, AwaitedLeader, ProxyLeader} from './leader.js';
 import {ApiEventsDispatcher, MultiplexingEvent} from './apiEvent.js';
 import {DirectFollower, ProxyFollower} from './follower.js';
