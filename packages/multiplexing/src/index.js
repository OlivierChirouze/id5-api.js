import {Instance as MultiplexInstance} from './instance.js';
<<<<<<< HEAD
export {default as Promise, LazyValue} from './promise.js';
export {EXTENSIONS} from './extensions.js';
=======
import {Store} from './store.js';
export {LazyValue} from './promise.js';
export {EXTENSIONS, Extensions} from './extensions.js';
>>>>>>> a0c485cd
export * from './logger.js';
export * from './consent.js';
export {ConsentManagement} from './consentManagement.js';
export {StorageConfig, StoreItemConfig} from './store.js';
export {LocalStorage, WindowStorage, StorageApi} from './localStorage.js';
export {ClientStore} from './clientStore.js';
export {ApiEventsDispatcher, ApiEvent, MultiplexingEvent} from './apiEvent.js';
export * as utils from './utils.js';
export {default as CONSTANTS} from './constants.js';

class MultiplexingRegistry {
<<<<<<< HEAD
  /**
   *
   * @param wnd
   * @param logger
   * @param metrics
   * @param {StorageApi} storage
   * @return {MultiplexInstance}
   */
  createInstance(wnd, logger, metrics, storage) {
    return new MultiplexInstance(wnd, {}, storage, metrics, logger);
=======
  createInstance(wnd, logger, metrics, consentManager, clientStore) {
    return new MultiplexInstance(wnd, {}, metrics, logger, new UidFetcher(consentManager, new Store(clientStore), metrics, logger), consentManager);
>>>>>>> a0c485cd
  }
}

const multiplexing = new MultiplexingRegistry();

export default multiplexing;<|MERGE_RESOLUTION|>--- conflicted
+++ resolved
@@ -1,12 +1,7 @@
 import {Instance as MultiplexInstance} from './instance.js';
-<<<<<<< HEAD
-export {default as Promise, LazyValue} from './promise.js';
-export {EXTENSIONS} from './extensions.js';
-=======
 import {Store} from './store.js';
 export {LazyValue} from './promise.js';
 export {EXTENSIONS, Extensions} from './extensions.js';
->>>>>>> a0c485cd
 export * from './logger.js';
 export * from './consent.js';
 export {ConsentManagement} from './consentManagement.js';
@@ -18,7 +13,6 @@
 export {default as CONSTANTS} from './constants.js';
 
 class MultiplexingRegistry {
-<<<<<<< HEAD
   /**
    *
    * @param wnd
@@ -29,10 +23,6 @@
    */
   createInstance(wnd, logger, metrics, storage) {
     return new MultiplexInstance(wnd, {}, storage, metrics, logger);
-=======
-  createInstance(wnd, logger, metrics, consentManager, clientStore) {
-    return new MultiplexInstance(wnd, {}, metrics, logger, new UidFetcher(consentManager, new Store(clientStore), metrics, logger), consentManager);
->>>>>>> a0c485cd
   }
 }
 
