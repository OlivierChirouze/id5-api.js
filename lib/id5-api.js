/** @module id5-api */

import {
  InvocationLogger,
  isBoolean,
  isGlobalDebug,
  setGlobalDebug
} from './utils.js';
import {getRefererInfo} from './refererDetection.js';
import {ConsentDataProvider} from './consentProvider.js';
import { Id5Instance, ORIGIN, PageLevelInfo } from './id5Instance.js';
import {version as currentVersion} from '../generated/version.js';
import {Config} from './config.js';
import {createPublisher, Id5CommonMetrics, partnerTag} from '@id5io/diagnostics';
import multiplexing, {ClientStore, ConsentManagement, LocalStorage, WindowStorage} from '@id5io/multiplexing';

/**
 * Singleton which represents the entry point of the API.
 * In the ID5's id5-api.js bundle this is installed under window.ID5.
 * When using the ID5 API as a library, this module can be imported and ID5.init() can be called directly.
 */
class Id5Api {
  /** @type {boolean} */
  loaded = false;

  /** @type {boolean} */
  set debug(isDebug) {
    setGlobalDebug(isDebug);
  }

  get debug() {
    return isGlobalDebug();
  }

  /** @type {boolean} */
  _isUsingCdn = false;

  /** @type {object} */
  _referer = false;

  /** @type {string} */
  _version = currentVersion;

  /** @type {object} */
  versions = {};

  /** @type {number} */
  invocationId = 0;

  constructor() {
    this.loaded = true;
    this._isUsingCdn = !!(
      document &&
      document.currentScript &&
      document.currentScript.src &&
      document.currentScript.src.indexOf('https://cdn.id5-sync.com') === 0
    );
    this._referer = getRefererInfo();
    this.versions[currentVersion] = true;
  }

  /**
   * This function is a Factory for a new ID5 Instance and the entry point to get an integration running on a webpage
   * @param {Id5Options} passedOptions
   * @return {Id5Instance} ID5 API Instance for this caller, for further interactions.
   */
  init(passedOptions) {
    this.invocationId += 1;
    const log = new InvocationLogger(ORIGIN, this.invocationId);
    try {
      log.info(`ID5 API version ${this._version}. Invoking init()`, passedOptions);

      const config = new Config(passedOptions, log);
      const options = config.getOptions();
      const metrics = this._configureDiagnostics(options.partnerId, options.diagnostics, log);
      if (metrics) {
        metrics.loadDelayTimer().recordNow(); // records time elapsed since page visit
        metrics.invocationCountSummary().record(this.invocationId); // record invocation count
      }
      const storage = new WindowStorage(window, !config.hasCreativeRestrictions());
      const localStorage = new LocalStorage(storage);
      const forceAllowLocalStorageGrant = options.allowLocalStorageWithoutConsentApi || options.debugBypassConsent;
      const consentManagement = new ConsentManagement(localStorage, config.storageConfig, forceAllowLocalStorageGrant, log);
      const localStorageGrantChecker = () => consentManagement.localStorageGrant();
      const clientStore = new ClientStore(localStorageGrantChecker, localStorage, config.storageConfig, log);
      const multiplexingInstance = multiplexing.createInstance(window, log, metrics, storage);
      const consentDataProvider = new ConsentDataProvider(metrics, log);
<<<<<<< HEAD
      const pageLevelInfo = new PageLevelInfo(this._referer, this._version, this._isUsingCdn);
      const id5Instance = new Id5Instance(config, clientStore, consentManagement, metrics, consentDataProvider, log, multiplexingInstance, pageLevelInfo);
      id5Instance.bootstrap();
      id5Instance.firstFetch();
      return id5Instance;
=======
      const partnerStatus = new Id5Status(config, clientStore, consentManagement, metrics, consentDataProvider, log, instance);
      const userIdReadyTimer = startTimeMeasurement();
      instance
        .on(ApiEvent.CASCADE_NEEDED, this._doCascade(partnerStatus))
        .on(ApiEvent.USER_ID_READY, (userIdData, notificationContext) => {
          try {
            const notificationContextTags = notificationContext?.tags ? {...notificationContext.tags} : {};
            if (notificationContext?.timestamp) {
              metrics.userIdNotificationDeliveryDelayTimer(notificationContextTags).record(Date.now() - notificationContext.timestamp);
            }
            userIdReadyTimer.record(metrics.userIdProvisioningDelayTimer(userIdData.isFromCache, {
              ...notificationContextTags,
              isUpdate: partnerStatus._userIdAvailable
            }));
          } catch (e) {
            log.error('Failed to measure provisioning metrics', e);
          }
          partnerStatus.setUserId(userIdData.responseObj, userIdData.isFromCache);
        })
        .on(ApiEvent.USER_ID_FETCH_CANCELED, details => log.info('ID5 User ID fetch canceled:', details.reason));
      this._gatherFetchIdData(partnerStatus).then(data => instance.register(
        {
          source: ORIGIN,
          sourceVersion: currentVersion,
          sourceConfiguration: {
            options: partnerStatus.getOptions()
          },
          fetchIdData: data,
          singletonMode: options?.multiplexing?._disabled === true,
          canDoCascade: !options.applyCreativeRestrictions,
          forceAllowLocalStorageGrant: forceAllowLocalStorageGrant,
          storageExpirationDays: options.storageExpirationDays
        }));
      this._submitRefreshConsent(options, consentDataProvider, instance, metrics, log).then(consentData => {
        if (consentData) {
          consentManagement.setConsentData(consentData);
          clientStore.scheduleGC(metrics);
        }
      });
      log.info(`ID5 initialized for partner ${options.partnerId} with referer ${this._referer.referer} and options`, passedOptions);
      return partnerStatus;
>>>>>>> 1a6e0582
    } catch (e) {
      log.error('Exception caught during init()', e);
    }
  }

  /**
   * @param {Id5Instance} id5Instance - The instance returned by ID5.init()
   * @param {boolean} forceFetch - set to true if
   * @param {Id5Options} options - New updated options to use. Note that partnerId cannot be updated.
   * @return {Id5Instance} provided id5Instance for chaining
   */
  refreshId(id5Instance, forceFetch = false, options = {}) {
    if (!isBoolean(forceFetch)) {
      throw new Error('Invalid usage of refreshId(): second parameter must be a boolean');
    }
    id5Instance.refreshId(forceFetch, options);
    return id5Instance;
  }

  /**
   * @private
   * @param {number} partnerId
   * @param {Diagnostics} diagnosticsOptions
   * @param {Logger} log
   * @return {Id5CommonMetrics}
   */
  _configureDiagnostics(partnerId, diagnosticsOptions, log) {
    try {
      let metrics = new Id5CommonMetrics(ORIGIN, currentVersion);
      metrics.addCommonTags({
        ...partnerTag(partnerId),
        tml: this._referer.topmostLocation
      });
      if (!diagnosticsOptions?.publishingDisabled) {
        let publisher = createPublisher(diagnosticsOptions.publishingSampleRatio);
        if (diagnosticsOptions?.publishAfterLoadInMsec && diagnosticsOptions.publishAfterLoadInMsec > 0) {
          metrics.schedulePublishAfterMsec(diagnosticsOptions.publishAfterLoadInMsec, publisher);
        }
        if (diagnosticsOptions?.publishBeforeWindowUnload) {
          metrics.schedulePublishBeforeUnload(publisher);
        }
      }
      return metrics;
    } catch (e) {
      log.error('Failed to configure diagnostics', e);
      return undefined;
    }
  }
}

const ID5 = new Id5Api();
export default ID5;<|MERGE_RESOLUTION|>--- conflicted
+++ resolved
@@ -85,55 +85,12 @@
       const clientStore = new ClientStore(localStorageGrantChecker, localStorage, config.storageConfig, log);
       const multiplexingInstance = multiplexing.createInstance(window, log, metrics, storage);
       const consentDataProvider = new ConsentDataProvider(metrics, log);
-<<<<<<< HEAD
       const pageLevelInfo = new PageLevelInfo(this._referer, this._version, this._isUsingCdn);
       const id5Instance = new Id5Instance(config, clientStore, consentManagement, metrics, consentDataProvider, log, multiplexingInstance, pageLevelInfo);
       id5Instance.bootstrap();
       id5Instance.firstFetch();
+      clientStore.scheduleGC(metrics);
       return id5Instance;
-=======
-      const partnerStatus = new Id5Status(config, clientStore, consentManagement, metrics, consentDataProvider, log, instance);
-      const userIdReadyTimer = startTimeMeasurement();
-      instance
-        .on(ApiEvent.CASCADE_NEEDED, this._doCascade(partnerStatus))
-        .on(ApiEvent.USER_ID_READY, (userIdData, notificationContext) => {
-          try {
-            const notificationContextTags = notificationContext?.tags ? {...notificationContext.tags} : {};
-            if (notificationContext?.timestamp) {
-              metrics.userIdNotificationDeliveryDelayTimer(notificationContextTags).record(Date.now() - notificationContext.timestamp);
-            }
-            userIdReadyTimer.record(metrics.userIdProvisioningDelayTimer(userIdData.isFromCache, {
-              ...notificationContextTags,
-              isUpdate: partnerStatus._userIdAvailable
-            }));
-          } catch (e) {
-            log.error('Failed to measure provisioning metrics', e);
-          }
-          partnerStatus.setUserId(userIdData.responseObj, userIdData.isFromCache);
-        })
-        .on(ApiEvent.USER_ID_FETCH_CANCELED, details => log.info('ID5 User ID fetch canceled:', details.reason));
-      this._gatherFetchIdData(partnerStatus).then(data => instance.register(
-        {
-          source: ORIGIN,
-          sourceVersion: currentVersion,
-          sourceConfiguration: {
-            options: partnerStatus.getOptions()
-          },
-          fetchIdData: data,
-          singletonMode: options?.multiplexing?._disabled === true,
-          canDoCascade: !options.applyCreativeRestrictions,
-          forceAllowLocalStorageGrant: forceAllowLocalStorageGrant,
-          storageExpirationDays: options.storageExpirationDays
-        }));
-      this._submitRefreshConsent(options, consentDataProvider, instance, metrics, log).then(consentData => {
-        if (consentData) {
-          consentManagement.setConsentData(consentData);
-          clientStore.scheduleGC(metrics);
-        }
-      });
-      log.info(`ID5 initialized for partner ${options.partnerId} with referer ${this._referer.referer} and options`, passedOptions);
-      return partnerStatus;
->>>>>>> 1a6e0582
     } catch (e) {
       log.error('Exception caught during init()', e);
     }
