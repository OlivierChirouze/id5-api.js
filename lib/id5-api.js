/** @module id5-api */

import {
  setGlobalDebug,
  isGlobalDebug,
  logInfo,
  logError,
  isBoolean,
  ajax,
  isStr,
  deferPixelFire } from './utils';
import { getRefererInfo } from './refererDetection';
import ClientStore from './clientStore';
import ConsentManagement from './consentManagement';
import Id5Status from './id5Status';
import { version as currentVersion } from '../generated/version.js';
import LocalStorage from './localStorage.js';
import Config from './config';

/**
 * Singleton which represents the entry point of the API.
 * In the ID5's id5-api.js bundle this is installed under window.ID5.
 */
class Id5Api {
  /** @type {boolean} */
  loaded = false;
  /** @type {boolean} */
  set debug(isDebug) {
    setGlobalDebug(isDebug);
  }
  get debug() {
    return isGlobalDebug();
  }
  /** @type {boolean} */
  _isUsingCdn = false;
  /** @type {object} */
  _referer = false;
  /** @type {string} */
  _version = currentVersion;
  /** @type {object} */
  versions = {};

  constructor() {
    this.loaded = true;
    this._isUsingCdn = !!(
      document &&
      document.currentScript &&
      document.currentScript.src &&
      document.currentScript.src.indexOf('https://cdn.id5-sync.com') === 0
    );
    this._referer = getRefererInfo();
    this.versions[currentVersion] = true;
  }

  /**
   * This function will initialize ID5, wait for consent then try to fetch or refresh ID5 user id if required
   * @param {Id5Options} passedOptions
   * @return {Id5Status} Status of the ID5 API for this caller, for further interactions
   */
  init(passedOptions) {
    try {
      logInfo('Invoking Id5Api.init', arguments);

      const config = new Config(passedOptions);
      const options = config.getOptions();

      // By using window.top we say we want to use storage only if we're in a first-party context
      const localStorage = new LocalStorage(window.top, !options.applyCreativeRestrictions);

      const consentManagement = new ConsentManagement(localStorage);
      const clientStore = new ClientStore(() => consentManagement.isLocalStorageAllowed(options.allowLocalStorageWithoutConsentApi, options.debugBypassConsent),
        localStorage);

      const partnerStatus = new Id5Status(config, clientStore, consentManagement);
      this.getId(partnerStatus, false);
      logInfo(`ID5 initialized for partner ${options.partnerId} with referer ${this._referer.referer} and options`, passedOptions);
      return partnerStatus;
    } catch (e) {
      logError('Exception caught from Id5Api.init', e);
    }
  };

  /**
   * @param {Id5Status} id5Status - Initializes id5Status returned by `init()`
   * @param {boolean} forceFetch
   * @param {Id5Options} [options] - Options to update
   * @return {Id5Status} provided id5Status for chaining
   */
  refreshId(id5Status, forceFetch = false, options = {}) {
    if (!isBoolean(forceFetch)) {
      throw new Error('Invalid signature for Id5Api.refreshId: second parameter must be a boolean');
    }

    try {
      logInfo('Invoking Id5Api.refreshId', arguments);
      id5Status.startRefresh(forceFetch);
      id5Status.updateOptions(options);
      id5Status.consentManagement.resetConsentData();
      this.getId(id5Status, forceFetch);
    } catch (e) {
      logError('Exception caught from Id5Api.refreshId', e);
    }
    return id5Status;
  };

  /**
   * This function get the user ID for the given config
   * @param {Id5Status} id5Status
   * @param {boolean} forceFetch - Force a call to server
   */
  getId(id5Status, forceFetch = false) {
    const options = id5Status.getOptions();
    let storedResponse;
    let storedDateTime;
    let nb = 0;
    let refreshInSecondsHasElapsed = false;
    let pdHasChanged = false;
    let cachedResponseUsed = false;

    if (id5Status.localStorageAllowed()) {
      storedResponse = id5Status.clientStore.getResponse();
      storedDateTime = id5Status.clientStore.getDateTime();
      refreshInSecondsHasElapsed = storedDateTime <= 0 || ((Date.now() - storedDateTime) > (options.refreshInSeconds * 1000));
      nb = id5Status.clientStore.getNb(options.partnerId);
      pdHasChanged = !id5Status.clientStore.storedPdMatchesPd(options.partnerId, options.pd);
    }

    if (!storedResponse) {
      storedResponse = id5Status.clientStore.getResponseFromLegacyCookie();
      refreshInSecondsHasElapsed = true; // Force a refresh if we have legacy cookie
    }

    if (storedResponse && storedResponse.universal_uid && !pdHasChanged) {
      // we have a valid stored response and pd is not different, so
      // use the stored response to make the ID available right away

<<<<<<< HEAD
      id5Status.setUserId(storedResponse, true);
      nb = this.clientStore.incNb(options.partnerId, nb);
=======
      id5Status.setUserId(storedResponse.universal_uid, storedResponse.link_type || 0, true);
      nb = id5Status.clientStore.incNb(options.partnerId, nb);
>>>>>>> cd4f99a5
      cachedResponseUsed = true;

      logInfo('ID5 User ID available from cache:', {
        storedResponse,
        storedDateTime,
        refreshNeeded: refreshInSecondsHasElapsed
      });
    } else if (storedResponse && storedResponse.universal_uid && pdHasChanged) {
      logInfo('PD value has changed, so ignoring User ID from cache');
    } else if (storedResponse && !storedResponse.universal_uid) {
      logError('Invalid stored response: ', storedResponse);
    } else {
      logInfo('No ID5 User ID available from cache');
    }

    id5Status.consentManagement.requestConsent(options.debugBypassConsent, options.cmpApi, options.consentData, (consentData) => {
      if (id5Status.localStorageAllowed() !== false) {
        logInfo('Consent to access local storage is: ' + id5Status.localStorageAllowed());

        storedResponse = id5Status.clientStore.getResponse() || id5Status.clientStore.getResponseFromLegacyCookie();

        // store hashed consent data and pd for future page loads
        const consentHasChanged = !id5Status.clientStore.storedConsentDataMatchesConsentData(consentData);
        id5Status.clientStore.putHashedConsentData(consentData);
        id5Status.clientStore.putHashedPd(options.partnerId, options.pd);

        // make a call to fetch a new ID5 ID if:
        // - there is no valid universal_uid or no signature in cache
        // - the last refresh was longer than refreshInSeconds ago
        // - consent has changed since the last ID was fetched
        // - pd has changed since the last ID was fetched
        // - fetch is being forced (e.g. by refreshId())
        if (
          !storedResponse || !storedResponse.universal_uid || !storedResponse.signature ||
          refreshInSecondsHasElapsed ||
          consentHasChanged ||
          pdHasChanged ||
          forceFetch
        ) {
          const url = `https://id5-sync.com/g/v2/${options.partnerId}.json`;
          const gdprApplies = (consentData && consentData.gdprApplies) ? 1 : 0;
          const gdprConsentString = (consentData && consentData.gdprApplies) ? consentData.consentString : undefined;
          const signature = (storedResponse && storedResponse.signature) ? storedResponse.signature : undefined;
          const data = {
            'partner': options.partnerId,
            'v': this._version,
            'o': 'api',
            'gdpr': gdprApplies,
            'rf': this._referer.referer,
            'u': this._referer.stack[0] || window.location.href,
            'top': this._referer.reachedTop ? 1 : 0,
            'localStorage': id5Status.clientStore.isLocalStorageAvailable() ? 1 : 0,
            'nbPage': nb,
            'id5cdn': this._isUsingCdn
          };

          // pass in optional data, but only if populated
          if (typeof gdprConsentString !== 'undefined') {
            data.gdpr_consent = gdprConsentString;
          }
          if (typeof signature !== 'undefined') {
            data.s = signature;
          }
          if (typeof options.pd !== 'undefined') {
            data.pd = options.pd;
          }
          if (typeof options.partnerUserId !== 'undefined') {
            data.puid = options.partnerUserId;
          }
          if (typeof options.provider !== 'undefined') {
            data.provider = options.provider;
          }

<<<<<<< HEAD
          // pass in A/B Testing configuration, if applicable
          if (id5Status.getOptions().abTesting.enabled === true) {
            data.ab_testing = {
              enabled: true,
              control_group_pct: id5Status.getOptions().abTesting.controlGroupPct
            };
=======
          // pass in feature flags, if applicable
          if (options.abTesting.enabled === true) {
            data.features = data.features || {};
            data.features.ab = 1;
>>>>>>> cd4f99a5
          }

          logInfo('Fetching ID5 user ID from:', url, data);
          if (forceFetch) {
            logInfo('...with Force Fetch');
          }
          ajax(url, {
            success: response => {
              logInfo('Response from ID5 received:', response);
              let responseObj;
              if (response) {
                try {
                  responseObj = JSON.parse(response);
                  logInfo('Valid json response from ID5 received:', responseObj);
                  if (isStr(responseObj.universal_uid)) {
                    id5Status.setUserId(responseObj, false);

                    // privacy has to be stored first so we can use it when storing other values
                    id5Status.consentManagement.setStoredPrivacy(responseObj.privacy);

                    // @TODO: typeof responseObj.privacy === 'undefined' is only needed until fetch endpoint is updated and always returns a privacy object
                    // once it does, I don't see a reason to keep that part of the if clause
                    if (id5Status.localStorageAllowed() === true || typeof responseObj.privacy === 'undefined') {
                      id5Status.clientStore.putResponse(response);
                      id5Status.clientStore.setDateTime(new Date().toUTCString());
                      id5Status.clientStore.setNb(options.partnerId, (cachedResponseUsed ? 0 : 1));
                    } else {
                      id5Status.clientStore.clearAll(options.partnerId);
                    }
                    // TEMPORARY until all clients have upgraded past v1.0.0
                    // remove cookies that were previously set
                    id5Status.clientStore.removeLegacyCookies(options.partnerId);

                    if (responseObj.cascade_needed === true && id5Status.localStorageAllowed() === true && options.maxCascades >= 0 && !options.applyCreativeRestrictions) {
                      const isSync = options.partnerUserId && options.partnerUserId.length > 0;
                      const syncUrl = `https://id5-sync.com/${isSync ? 's' : 'i'}/${options.partnerId}/${options.maxCascades}.gif?id5id=${id5Status._userId}&o=api&${isSync ? 'puid=' + options.partnerUserId + '&' : ''}gdpr_consent=${gdprConsentString}&gdpr=${gdprApplies}`;
                      logInfo('Opportunities to cascade available:', syncUrl);
                      deferPixelFire(syncUrl);
                    }
                  } else {
                    logError('Invalid response from ID5 servers:', response);
                  }
                } catch (error) {
                  logError(error);
                }
              } else {
                logError('Empty response from ID5 servers:', response);
              }
            },
            error: error => {
              logError(error);
            }
          }, JSON.stringify(data), {method: 'POST', withCredentials: true});
        }
      } else {
        logInfo('No legal basis to use ID5', consentData);
      }
    });
  }
}

const ID5 = new Id5Api();
export default ID5;<|MERGE_RESOLUTION|>--- conflicted
+++ resolved
@@ -33,6 +33,7 @@
   }
   /** @type {boolean} */
   _isUsingCdn = false;
+
   /** @type {object} */
   _referer = false;
   /** @type {string} */
@@ -120,6 +121,7 @@
     if (id5Status.localStorageAllowed()) {
       storedResponse = id5Status.clientStore.getResponse();
       storedDateTime = id5Status.clientStore.getDateTime();
+
       refreshInSecondsHasElapsed = storedDateTime <= 0 || ((Date.now() - storedDateTime) > (options.refreshInSeconds * 1000));
       nb = id5Status.clientStore.getNb(options.partnerId);
       pdHasChanged = !id5Status.clientStore.storedPdMatchesPd(options.partnerId, options.pd);
@@ -134,13 +136,8 @@
       // we have a valid stored response and pd is not different, so
       // use the stored response to make the ID available right away
 
-<<<<<<< HEAD
       id5Status.setUserId(storedResponse, true);
-      nb = this.clientStore.incNb(options.partnerId, nb);
-=======
-      id5Status.setUserId(storedResponse.universal_uid, storedResponse.link_type || 0, true);
       nb = id5Status.clientStore.incNb(options.partnerId, nb);
->>>>>>> cd4f99a5
       cachedResponseUsed = true;
 
       logInfo('ID5 User ID available from cache:', {
@@ -214,19 +211,12 @@
             data.provider = options.provider;
           }
 
-<<<<<<< HEAD
           // pass in A/B Testing configuration, if applicable
-          if (id5Status.getOptions().abTesting.enabled === true) {
+          if (options.abTesting.enabled === true) {
             data.ab_testing = {
               enabled: true,
               control_group_pct: id5Status.getOptions().abTesting.controlGroupPct
             };
-=======
-          // pass in feature flags, if applicable
-          if (options.abTesting.enabled === true) {
-            data.features = data.features || {};
-            data.features.ab = 1;
->>>>>>> cd4f99a5
           }
 
           logInfo('Fetching ID5 user ID from:', url, data);
