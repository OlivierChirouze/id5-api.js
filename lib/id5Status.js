--- conflicted
+++ resolved
@@ -1,12 +1,8 @@
 /*
  * Class containing the status of the API for a partner
  */
-
 import CONSTANTS from './constants.json';
-<<<<<<< HEAD
-=======
-import { isInControlGroup } from './abTesting';
->>>>>>> cd4f99a5
+
 import * as utils from './utils';
 
 /* eslint-disable no-unused-vars */
@@ -82,6 +78,7 @@
   /**
    * Set the user Id for this Id5Status
    * @param {Object} response
+
    * @param {boolean} fromCache
    */
   setUserId(response, fromCache) {
@@ -111,17 +108,6 @@
       this._fromCache = fromCache;
       utils.logInfo(`Id5Status.setUserId: user id updated, hasChanged: ${hasChanged}`);
 
-<<<<<<< HEAD
-=======
-      // Evaluate if should be exposed
-      const options = this.config.getOptions();
-      if (options.abTesting.enabled === true) {
-        this._isExposed = !isInControlGroup(userId, options.abTesting.controlGroupPct);
-      } else {
-        this._isExposed = true;
-      }
-
->>>>>>> cd4f99a5
       // Fire callback if not in control group
       if (this._isExposed) {
         const currentThis = this; // Preserve this within callback
